package com.limelight.nvstream.control;

import java.io.IOException;
import java.io.InputStream;
import java.io.OutputStream;
import java.net.InetAddress;
import java.net.InetSocketAddress;
import java.net.Socket;
import java.nio.ByteBuffer;
import java.nio.ByteOrder;
import java.util.concurrent.LinkedBlockingQueue;

import com.limelight.LimeLog;
import com.limelight.nvstream.NvConnectionListener;
import com.limelight.nvstream.StreamConfiguration;
import com.limelight.nvstream.av.ConnectionStatusListener;

public class ControlStream implements ConnectionStatusListener {
	
	public static final int PORT = 47995;
	
	public static final int CONTROL_TIMEOUT = 5000;
	
	public static final short PTYPE_KEEPALIVE = 0x13ff;
	public static final short PPAYLEN_KEEPALIVE = 0x0000;
	
	public static final short PTYPE_HEARTBEAT = 0x1401;
	public static final short PPAYLEN_HEARTBEAT = 0x0000;
	
	public static final short PTYPE_1405 = 0x1405;
	public static final short PPAYLEN_1405 = 0x0000;
	
	public static final short PTYPE_RESYNC = 0x1404;
	public static final short PPAYLEN_RESYNC = 16;
	
	public static final short PTYPE_CONFIG = 0x1205;
	public static final short PPAYLEN_CONFIG = 0x0004;
	
	
	public static final short PTYPE_JITTER = 0x140c;
	public static final short PPAYLEN_JITTER = 0x10;
	
	private int seqNum;
	
	private NvConnectionListener listener;
	private InetAddress host;
	private Config config;
	
	public static final int LOSS_PERIOD_MS = 15000;
	public static final int MAX_LOSS_COUNT_IN_PERIOD = 3;
	public static final int MAX_SLOW_SINK_COUNT = 3;
	public static final int MESSAGE_DELAY_FACTOR = 5;
	
	private long lossTimestamp;
	private int lossCount;
	private int slowSinkCount;
	
	private Socket s;
	private InputStream in;
	private OutputStream out;
	
	private Thread heartbeatThread;
	private Thread jitterThread;
	private Thread resyncThread;
	private LinkedBlockingQueue<int[]> invalidReferenceFrameTuples = new LinkedBlockingQueue<int[]>();
	private boolean aborting = false;
	
	public ControlStream(InetAddress host, NvConnectionListener listener, StreamConfiguration streamConfig)
	{
		this.listener = listener;
		this.host = host;
		this.config = new Config(streamConfig);
	}
	
	public void initialize() throws IOException
	{
		s = new Socket();
		s.setTcpNoDelay(true);
		s.connect(new InetSocketAddress(host, PORT), CONTROL_TIMEOUT);
		in = s.getInputStream();
		out = s.getOutputStream();
	}
	
	private void sendPacket(NvCtlPacket packet) throws IOException
	{
		out.write(packet.toWire());
		out.flush();
	}
	
	private ControlStream.NvCtlResponse sendAndGetReply(NvCtlPacket packet) throws IOException
	{
		sendPacket(packet);
		return new NvCtlResponse(in);
	}
	
	private void sendJitter() throws IOException
	{
		ByteBuffer bb = ByteBuffer.allocate(16).order(ByteOrder.LITTLE_ENDIAN);
		
		bb.putInt(0);
		bb.putInt(77);
		bb.putInt(888);
		bb.putInt(seqNum += 2);

		sendPacket(new NvCtlPacket(PTYPE_JITTER, PPAYLEN_JITTER, bb.array()));
	}
	
	public void abort()
	{
		if (aborting) {
			return;
		}
		
		aborting = true;
		
		try {
			s.close();
		} catch (IOException e) {}
		
		if (jitterThread != null) {
			jitterThread.interrupt();
			
			try {
				jitterThread.join();
			} catch (InterruptedException e) {}
		}
		
		if (heartbeatThread != null) {
			heartbeatThread.interrupt();
			
			try {
				heartbeatThread.join();
			} catch (InterruptedException e) {}
		}
		
		if (resyncThread != null) {
			resyncThread.interrupt();
			
			try {
				resyncThread.join();
			} catch (InterruptedException e) {}
		}
	}
	
<<<<<<< HEAD
	public void requestResync() throws IOException
	{
		LimeLog.info("CTL: Requesting IDR frame");
		sendResync();
	}
	
=======
>>>>>>> 7e3acd02
	public void start() throws IOException
	{
		// Use a finite timeout during the handshake process
		s.setSoTimeout(CONTROL_TIMEOUT);
		
		sendConfig();
		pingPong();
		send1405AndGetResponse();
		
		// Return to an infinte read timeout after the initial control handshake
		s.setSoTimeout(0);
		
		heartbeatThread = new Thread() {
			@Override
			public void run() {
				while (!isInterrupted())
				{
					try {
						sendHeartbeat();
					} catch (IOException e) {
						listener.connectionTerminated(e);
						return;
					}
					
					
					try {
						Thread.sleep(3000);
					} catch (InterruptedException e) {
						listener.connectionTerminated(e);
						return;
					}
				}
			}
		};
		heartbeatThread.setName("Control - Heartbeat Thread");
		heartbeatThread.start();
		
		resyncThread = new Thread() {
			@Override
			public void run() {
				while (!isInterrupted())
				{
					int[] tuple;
					
					// Wait for a tuple
					try {
						tuple = invalidReferenceFrameTuples.take();
					} catch (InterruptedException e) {
						listener.connectionTerminated(e);
						return;
					}
					
					// Aggregate all lost frames into one range
					int[] lastTuple = null;
					for (;;) {
						int[] nextTuple = lastTuple = invalidReferenceFrameTuples.poll();
						if (nextTuple == null) {
							break;
						}
						
						lastTuple = nextTuple;
					}
					
					// The server expects this to be the firstLostFrame + 1
					tuple[0]++;
					
					// Update the end of the range to the latest tuple
					if (lastTuple != null) {
						tuple[1] = lastTuple[1];
					}
					
					try {
						System.err.println("Invalidating reference frames from "+tuple[0]+" to "+tuple[1]);
						ControlStream.this.sendResync(tuple[0], tuple[1]);
						System.err.println("Frames invalidated");
					} catch (IOException e) {
						listener.connectionTerminated(e);
						return;
					}
				}
			}
		};
		resyncThread.setName("Control - Resync Thread");
		resyncThread.start();
	}
	
	public void startJitterPackets()
	{
		jitterThread = new Thread() {
			@Override
			public void run() {
				while (!isInterrupted())
				{
					try {
						sendJitter();
					} catch (IOException e) {
						listener.connectionTerminated(e);
						return;
					}
					
					try {
						Thread.sleep(100);
					} catch (InterruptedException e) {
						listener.connectionTerminated(e);
						return;
					}
				}
			}
		};
		jitterThread.setName("Control - Jitter Thread");
		jitterThread.start();
	}
	
	private ControlStream.NvCtlResponse send1405AndGetResponse() throws IOException
	{
		return sendAndGetReply(new NvCtlPacket(PTYPE_1405, PPAYLEN_1405));
	}
	
	private void sendResync(int firstLostFrame, int nextSuccessfulFrame) throws IOException
	{
		ByteBuffer conf = ByteBuffer.wrap(new byte[PPAYLEN_RESYNC]).order(ByteOrder.LITTLE_ENDIAN);
		
		//conf.putLong(firstLostFrame);
		//conf.putLong(nextSuccessfulFrame);
		conf.putLong(0);
		conf.putLong(0xFFFFF);
		
		sendAndGetReply(new NvCtlPacket(PTYPE_RESYNC, PPAYLEN_RESYNC, conf.array()));
	}
	
	private void sendConfig() throws IOException
	{
		out.write(config.toWire());
		out.flush();
	}
	
	private void sendHeartbeat() throws IOException
	{
		sendPacket(new NvCtlPacket(PTYPE_HEARTBEAT, PPAYLEN_HEARTBEAT));
	}
	
	private ControlStream.NvCtlResponse pingPong() throws IOException
	{
		sendPacket(new NvCtlPacket(PTYPE_KEEPALIVE, PPAYLEN_KEEPALIVE));
		return new ControlStream.NvCtlResponse(in);
	}
	
	class NvCtlPacket {
		public short type;
		public short paylen;
		public byte[] payload;
		
		public NvCtlPacket(InputStream in) throws IOException
		{
			byte[] header = new byte[4];
			
			int offset = 0;
			do
			{
				int bytesRead = in.read(header, offset, header.length - offset);
				if (bytesRead < 0) {
					break;
				}
				offset += bytesRead;
			} while (offset != header.length);
			
			if (offset != header.length) {
				throw new IOException("Socket closed prematurely");
			}
			
			ByteBuffer bb = ByteBuffer.wrap(header).order(ByteOrder.LITTLE_ENDIAN);
			
			type = bb.getShort();
			paylen = bb.getShort();
			
			if (paylen != 0)
			{
				payload = new byte[paylen];

				offset = 0;
				do
				{
					int bytesRead = in.read(payload, offset, payload.length - offset);
					if (bytesRead < 0) {
						break;
					}
					offset += bytesRead;
				} while (offset != payload.length);
				
				if (offset != payload.length) {
					throw new IOException("Socket closed prematurely");
				}
			}
		}
		
		public NvCtlPacket(byte[] payload)
		{
			ByteBuffer bb = ByteBuffer.wrap(payload).order(ByteOrder.LITTLE_ENDIAN);
			
			type = bb.getShort();
			paylen = bb.getShort();
			
			if (bb.hasRemaining())
			{
				payload = new byte[bb.remaining()];
				bb.get(payload);
			}
		}
		
		public NvCtlPacket(short type, short paylen)
		{
			this.type = type;
			this.paylen = paylen;
		}
		
		public NvCtlPacket(short type, short paylen, byte[] payload)
		{
			this.type = type;
			this.paylen = paylen;
			this.payload = payload;
		}
		
		public short getType()
		{
			return type;
		}
		
		public short getPaylen()
		{
			return paylen;
		}
		
		public void setType(short type)
		{
			this.type = type;
		}
		
		public void setPaylen(short paylen)
		{
			this.paylen = paylen;
		}
		
		public byte[] toWire()
		{
			ByteBuffer bb = ByteBuffer.allocate(4 + (payload != null ? payload.length : 0)).order(ByteOrder.LITTLE_ENDIAN);
			
			bb.putShort(type);
			bb.putShort(paylen);
			
			if (payload != null)
				bb.put(payload);
			
			return bb.array();
		}
	}
	
	class NvCtlResponse extends NvCtlPacket {
		public short status;
		
		public NvCtlResponse(InputStream in) throws IOException {
			super(in);
		}
		
		public NvCtlResponse(short type, short paylen) {
			super(type, paylen);
		}
		
		public NvCtlResponse(short type, short paylen, byte[] payload) {
			super(type, paylen, payload);
		}
		
		public NvCtlResponse(byte[] payload) {
			super(payload);
		}
		
		public void setStatusCode(short status)
		{
			this.status = status;
		}
		
		public short getStatusCode()
		{
			return status;
		}
	}

	public void connectionTerminated() {
		abort();
	}

	private void resyncConnection(int firstLostFrame, int nextSuccessfulFrame) {
		invalidReferenceFrameTuples.add(new int[]{firstLostFrame, nextSuccessfulFrame});
	}

	public void connectionDetectedFrameLoss(int firstLostFrame, int nextSuccessfulFrame) {
		if (System.currentTimeMillis() > LOSS_PERIOD_MS + lossTimestamp) {
			lossCount++;
			lossTimestamp = System.currentTimeMillis();
		}
		else {
			if (++lossCount == MAX_LOSS_COUNT_IN_PERIOD) {
				listener.displayTransientMessage("Detected excessive A/V data loss. Try improving your network connection or lowering stream settings.");
				lossCount = -MAX_LOSS_COUNT_IN_PERIOD * MESSAGE_DELAY_FACTOR;
				lossTimestamp = 0;
			}
		}
		
		resyncConnection(firstLostFrame, nextSuccessfulFrame);
	}

	public void connectionSinkTooSlow(int firstLostFrame, int nextSuccessfulFrame) {
		if (++slowSinkCount == MAX_SLOW_SINK_COUNT) {
			listener.displayTransientMessage("Your device is processing the A/V data too slowly. Try lowering stream settings.");
			slowSinkCount = -MAX_SLOW_SINK_COUNT * MESSAGE_DELAY_FACTOR;
		}
		
		resyncConnection(firstLostFrame, nextSuccessfulFrame);
	}
}<|MERGE_RESOLUTION|>--- conflicted
+++ resolved
@@ -142,15 +142,6 @@
 		}
 	}
 	
-<<<<<<< HEAD
-	public void requestResync() throws IOException
-	{
-		LimeLog.info("CTL: Requesting IDR frame");
-		sendResync();
-	}
-	
-=======
->>>>>>> 7e3acd02
 	public void start() throws IOException
 	{
 		// Use a finite timeout during the handshake process
@@ -223,9 +214,9 @@
 					}
 					
 					try {
-						System.err.println("Invalidating reference frames from "+tuple[0]+" to "+tuple[1]);
+						LimeLog.warning("Invalidating reference frames from "+tuple[0]+" to "+tuple[1]);
 						ControlStream.this.sendResync(tuple[0], tuple[1]);
-						System.err.println("Frames invalidated");
+						LimeLog.warning("Frames invalidated");
 					} catch (IOException e) {
 						listener.connectionTerminated(e);
 						return;
