package com.limelight.nvstream;

public class StreamConfiguration {
	private String app;
	private int width, height;
	private int refreshRate;
	private int bitrate;
	private int maxPacketSize;
	
	public StreamConfiguration(String app, int width, int height, int refreshRate, int bitrate) {
		this.app = app;
		this.width = width;
		this.height = height;
		this.refreshRate = refreshRate;
		this.bitrate = bitrate;
		this.maxPacketSize = 1024;
	}
	
	public StreamConfiguration(int width, int height, int refreshRate, int bitrate, int maxPacketSize) {
		this.width = width;
		this.height = height;
		this.refreshRate = refreshRate;
		this.bitrate = bitrate;
		this.maxPacketSize = maxPacketSize;
	}
	
	public int getWidth() {
		return width;
	}
	
	public int getHeight() {
		return height;
	}
	
	public int getRefreshRate() {
		return refreshRate;
	}
	
	public int getBitrate() {
		return bitrate;
	}
	
<<<<<<< HEAD
	public int getMaxPacketSize() {
		return maxPacketSize;
=======
	public String getApp() {
		return app;
>>>>>>> c23470af
	}
}<|MERGE_RESOLUTION|>--- conflicted
+++ resolved
@@ -16,7 +16,8 @@
 		this.maxPacketSize = 1024;
 	}
 	
-	public StreamConfiguration(int width, int height, int refreshRate, int bitrate, int maxPacketSize) {
+	public StreamConfiguration(String app, int width, int height, int refreshRate, int bitrate, int maxPacketSize) {
+		this.app = app;
 		this.width = width;
 		this.height = height;
 		this.refreshRate = refreshRate;
@@ -40,12 +41,11 @@
 		return bitrate;
 	}
 	
-<<<<<<< HEAD
 	public int getMaxPacketSize() {
 		return maxPacketSize;
-=======
+	}
+
 	public String getApp() {
 		return app;
->>>>>>> c23470af
 	}
 }