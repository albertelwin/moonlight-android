--- conflicted
+++ resolved
@@ -39,31 +39,8 @@
 	
 	private void clearAvcFrameState()
 	{
-<<<<<<< HEAD
-		avcNalDataChain = null;
-		avcNalDataLength = 0;
-	}
-
-	private void reassembleAvcNal()
-	{
-		// This is the start of a new NAL
-		if (avcNalDataChain != null && avcNalDataLength != 0) {
-			// Construct the H264 decode unit
-			DecodeUnit du = new DecodeUnit(DecodeUnit.TYPE_H264, avcNalDataChain, avcNalDataLength, 0);
-			if (!decodedUnits.offer(du)) {
-				// We need a new IDR frame since we're discarding data now
-				LimeLog.warning("Video decoder is too slow! Forced to drop decode units");
-				decodedUnits.clear();
-				controlListener.connectionNeedsResync();
-			}
-
-			// Clear old state
-			clearAvcNalState();
-		}
-=======
 		avcFrameDataChain = null;
 		avcFrameDataLength = 0;
->>>>>>> 7e3acd02
 	}
 	
 	private void reassembleAvcFrame(int frameNumber)
@@ -94,7 +71,7 @@
 				directSubmitDr.submitDecodeUnit(du);
 			}
 			else if (!decodedUnits.offer(du)) {
-				System.out.println("Video decoder is too slow! Forced to drop decode units");
+				LimeLog.warning("Video decoder is too slow! Forced to drop decode units");
 				
 				// Invalidate all frames from the start of the DU queue
 				controlListener.connectionSinkTooSlow(decodedUnits.remove().getFrameNumber(), frameNumber);
@@ -202,17 +179,6 @@
 			avcFrameDataLength = 0;
 		}
 		
-<<<<<<< HEAD
-		// Toss out the current NAL if we receive a packet that is
-		// out of sequence
-		if (lastSequenceNumber != 0 &&
-			(short)(lastSequenceNumber + 1) != seq)
-		{
-			LimeLog.warning("Received OOS video data (expected "+(lastSequenceNumber + 1)+", got "+seq+")");
-			
-			// Reset the depacketizer state
-			clearAvcNalState();
-=======
 		// Add the payload data to the chain
 		avcFrameDataChain.add(location);
 		avcFrameDataLength += location.length;
@@ -239,7 +205,7 @@
 		// duplicate of the original packet
 		if (packetsInFrame == 1 && packetIndex == 1 &&
 			nextPacketNumber == 0 && frameIndex == nextFrameNumber) {
-			System.out.println("Using FEC for error correction");
+			LimeLog.info("Using FEC for error correction");
 			nextPacketNumber = 1;
 		}
 		// Discard the rest of the FEC data until we know how to use it
@@ -253,7 +219,7 @@
 			// Nope, but we can still work with it if it's
 			// the start of the next frame
 			if (firstPacket) {
-				System.out.println("Got start of frame "+frameIndex+
+				LimeLog.warning("Got start of frame "+frameIndex+
 						" when expecting packet "+nextPacketNumber+
 						" of frame "+nextFrameNumber);
 				nextFrameNumber = frameIndex;
@@ -265,7 +231,7 @@
 				waitingForNextSuccessfulFrame = true;
 			}
 			else {
-				System.out.println("Got packet "+packetIndex+" of frame "+frameIndex+
+				LimeLog.warning("Got packet "+packetIndex+" of frame "+frameIndex+
 						" when expecting packet "+nextPacketNumber+
 						" of frame "+nextFrameNumber);
 				// We dropped the start of this frame too
@@ -279,17 +245,16 @@
 			}
 		}
 		else if (frameIndex < nextFrameNumber) {
-			System.out.println("Frame "+frameIndex+" is behind our current frame number "+nextFrameNumber);
+			LimeLog.info("Frame "+frameIndex+" is behind our current frame number "+nextFrameNumber);
 			// Discard the frame silently if it's behind our current sequence number
 			return;
 		}
 		
 		// We know it's the right frame, now check the packet number
 		if (packetIndex != nextPacketNumber) {
-			System.out.println("Frame "+frameIndex+": expected packet "+nextPacketNumber+" but got "+packetIndex);
+			LimeLog.warning("Frame "+frameIndex+": expected packet "+nextPacketNumber+" but got "+packetIndex);
 			// At this point, we're guaranteed that it's not FEC data that we lost
 			waitingForNextSuccessfulFrame = true;
->>>>>>> 7e3acd02
 			
 			// Skip this frame
 			nextFrameNumber++;
