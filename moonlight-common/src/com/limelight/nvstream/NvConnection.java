--- conflicted
+++ resolved
@@ -173,18 +173,8 @@
 			listener.displayMessage("Device not paired with computer");
 			return false;
 		}
-		
-<<<<<<< HEAD
-		int sessionId = h.getSessionId();
-		if (sessionId == 0) {
-			listener.displayMessage("Invalid session ID");
-			return false;
-		}
-		
+				
 		NvApp app = h.getApp(config.getApp());
-=======
-		NvApp app = h.getSteamApp();
->>>>>>> 6c5ec3d2
 		if (app == null) {
 			listener.displayMessage("The app " + config.getApp() + " is not in GFE app list");
 			return false;
@@ -193,11 +183,7 @@
 		// If there's a game running, resume it
 		if (h.getCurrentGame() != 0) {
 			try {
-<<<<<<< HEAD
-				if (h.getCurrentGame() == app.getAppId() && !h.resumeApp()) {
-=======
-				if (!h.resumeApp(riKey)) {
->>>>>>> 6c5ec3d2
+				if (h.getCurrentGame() == app.getAppId() && !h.resumeApp(riKey)) {
 					listener.displayMessage("Failed to resume existing session");
 					return false;
 				} else if (h.getCurrentGame() != app.getAppId()) {
@@ -225,7 +211,6 @@
 			return true;
 		}
 		else {
-<<<<<<< HEAD
 			return launchNotRunningApp(h, app);
 		}
 	}
@@ -237,16 +222,6 @@
 			return false;
 		} else {
 			return launchNotRunningApp(h, app);
-=======
-			// Launch the app since it's not running
-			int gameSessionId = h.launchApp(app.getAppId(), config.getWidth(),
-					config.getHeight(), config.getRefreshRate(), riKey);
-			if (gameSessionId == 0) {
-				listener.displayMessage("Failed to launch application");
-				return false;
-			}
-			LimeLog.info("Launched new game session");
->>>>>>> 6c5ec3d2
 		}
 	}
 	
@@ -254,7 +229,7 @@
 			throws IOException, XmlPullParserException {
 		// Launch the app since it's not running
 		int gameSessionId = h.launchApp(app.getAppId(), config.getWidth(),
-				config.getHeight(), config.getRefreshRate());
+				config.getHeight(), config.getRefreshRate(), riKey);
 		if (gameSessionId == 0) {
 			listener.displayMessage("Failed to launch application");
 			return false;
