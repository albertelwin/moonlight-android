import com.android.builder.model.ProductFlavor
import org.apache.tools.ant.taskdefs.condition.Os

apply plugin: 'com.android.application'

android {
    compileSdkVersion 23
    buildToolsVersion "23.0.2"

    defaultConfig {
        minSdkVersion 16
        targetSdkVersion 23

<<<<<<< HEAD
        versionName "3.5-beta4"
        versionCode = 71
=======
        versionName "3.1.13"
        versionCode = 72
>>>>>>> 92f24d20
    }

    productFlavors {
        root {
            applicationId "com.limelight.root"
        }

        nonRoot {
            applicationId "com.limelight"
        }
    }

    buildTypes {
        release {
            minifyEnabled false
            proguardFiles getDefaultProguardFile('proguard-android.txt'), 'proguard-rules.txt'
        }
    }

    sourceSets.main.jni.srcDirs = []

    //noinspection GroovyAssignabilityCheck,GroovyAssignabilityCheck
    task ndkBuild(type: Exec, description: 'Compile JNI source via NDK') {
        Properties properties = new Properties()
        properties.load(project.rootProject.file('local.properties').newDataInputStream())
        def ndkDir = properties.getProperty('ndk.dir')

        if (Os.isFamily(Os.FAMILY_WINDOWS)) {
            commandLine "$ndkDir\\ndk-build.cmd",
                    'NDK_PROJECT_PATH=build/intermediates/ndk',
                    'NDK_LIBS_OUT=src/main/jniLibs',
                    'APP_BUILD_SCRIPT=src/main/jni/Android.mk',
                    'NDK_APPLICATION_MK=src/main/jni/Application.mk'
        }
        else {
            commandLine "$ndkDir/ndk-build",
                    'NDK_PROJECT_PATH=build/intermediates/ndk',
                    'NDK_LIBS_OUT=src/main/jniLibs',
                    'APP_BUILD_SCRIPT=src/main/jni/Android.mk',
                    'NDK_APPLICATION_MK=src/main/jni/Application.mk'
        }
    }

    tasks.withType(JavaCompile) {
        compileTask -> compileTask.dependsOn ndkBuild
    }
}

dependencies {
    compile group: 'org.bouncycastle', name: 'bcprov-jdk15on', version: '1.52'
    compile group: 'org.bouncycastle', name: 'bcpkix-jdk15on', version: '1.52'

    compile group: 'com.squareup.okhttp', name: 'okhttp', version:'2.4.0'
    compile group: 'com.squareup.okio', name:'okio', version:'1.5.0'

    compile files('libs/jmdns-3.4.2.jar')
    compile files('libs/limelight-common.jar')
    compile files('libs/tinyrtsp.jar')
    compile files('libs/jcodec-0.1.9-patched.jar')
}<|MERGE_RESOLUTION|>--- conflicted
+++ resolved
@@ -11,13 +11,8 @@
         minSdkVersion 16
         targetSdkVersion 23
 
-<<<<<<< HEAD
         versionName "3.5-beta4"
-        versionCode = 71
-=======
-        versionName "3.1.13"
-        versionCode = 72
->>>>>>> 92f24d20
+        versionCode = 73
     }
 
     productFlavors {
