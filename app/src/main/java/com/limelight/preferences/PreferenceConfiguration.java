package com.limelight.preferences;

import android.content.Context;
import android.content.SharedPreferences;
import android.content.pm.PackageManager;
import android.os.Build;
import android.preference.PreferenceManager;

public class PreferenceConfiguration {
    static final String RES_FPS_PREF_STRING = "list_resolution_fps";
    private static final String DECODER_PREF_STRING = "list_decoders";
    static final String BITRATE_PREF_STRING = "seekbar_bitrate";
    private static final String STRETCH_PREF_STRING = "checkbox_stretch_video";
    private static final String SOPS_PREF_STRING = "checkbox_enable_sops";
    private static final String DISABLE_TOASTS_PREF_STRING = "checkbox_disable_warnings";
    private static final String HOST_AUDIO_PREF_STRING = "checkbox_host_audio";
    private static final String DEADZONE_PREF_STRING = "seekbar_deadzone";
    private static final String LANGUAGE_PREF_STRING = "list_languages";
    private static final String LIST_MODE_PREF_STRING = "checkbox_list_mode";
    private static final String SMALL_ICONS_PREF_STRING = "checkbox_small_icon_mode";
    private static final String MULTI_CONTROLLER_PREF_STRING = "checkbox_multi_controller";
<<<<<<< HEAD
    private static final String ENABLE_51_SURROUND_PREF_STRING = "checkbox_51_surround";
=======
    private static final String USB_DRIVER_PREF_SRING = "checkbox_usb_driver";
>>>>>>> e89e803d

    private static final int BITRATE_DEFAULT_720_30 = 5;
    private static final int BITRATE_DEFAULT_720_60 = 10;
    private static final int BITRATE_DEFAULT_1080_30 = 10;
    private static final int BITRATE_DEFAULT_1080_60 = 20;
    private static final int BITRATE_DEFAULT_4K_30 = 40;
    private static final int BITRATE_DEFAULT_4K_60 = 80;

    private static final String DEFAULT_RES_FPS = "720p60";
    private static final String DEFAULT_DECODER = "auto";
    private static final int DEFAULT_BITRATE = BITRATE_DEFAULT_720_60;
    private static final boolean DEFAULT_STRETCH = false;
    private static final boolean DEFAULT_SOPS = true;
    private static final boolean DEFAULT_DISABLE_TOASTS = false;
    private static final boolean DEFAULT_HOST_AUDIO = false;
    private static final int DEFAULT_DEADZONE = 15;
    public static final String DEFAULT_LANGUAGE = "default";
    private static final boolean DEFAULT_LIST_MODE = false;
    private static final boolean DEFAULT_MULTI_CONTROLLER = true;
<<<<<<< HEAD
    private static final boolean DEFAULT_ENABLE_51_SURROUND = false;
=======
    private static final boolean DEFAULT_USB_DRIVER = true;
>>>>>>> e89e803d

    public static final int FORCE_HARDWARE_DECODER = -1;
    public static final int AUTOSELECT_DECODER = 0;
    public static final int FORCE_SOFTWARE_DECODER = 1;

    public int width, height, fps;
    public int bitrate;
    public int decoder;
    public int deadzonePercentage;
    public boolean stretchVideo, enableSops, playHostAudio, disableWarnings;
    public String language;
<<<<<<< HEAD
    public boolean listMode, smallIconMode, multiController, enable51Surround;
=======
    public boolean listMode, smallIconMode, multiController, usbDriver;
>>>>>>> e89e803d

    public static int getDefaultBitrate(String resFpsString) {
        if (resFpsString.equals("720p30")) {
            return BITRATE_DEFAULT_720_30;
        }
        else if (resFpsString.equals("720p60")) {
            return BITRATE_DEFAULT_720_60;
        }
        else if (resFpsString.equals("1080p30")) {
            return BITRATE_DEFAULT_1080_30;
        }
        else if (resFpsString.equals("1080p60")) {
            return BITRATE_DEFAULT_1080_60;
        }
        else if (resFpsString.equals("4K30")) {
            return BITRATE_DEFAULT_4K_30;
        }
        else if (resFpsString.equals("4K60")) {
            return BITRATE_DEFAULT_4K_60;
        }
        else {
            // Should never get here
            return DEFAULT_BITRATE;
        }
    }

    public static boolean getDefaultSmallMode(Context context) {
        PackageManager manager = context.getPackageManager();
        if (manager != null) {
            // TVs shouldn't use small mode by default
            if (manager.hasSystemFeature(PackageManager.FEATURE_TELEVISION)) {
                return false;
            }

            // API 21 uses LEANBACK instead of TELEVISION
            if (Build.VERSION.SDK_INT >= Build.VERSION_CODES.LOLLIPOP_MR1) {
                if (manager.hasSystemFeature(PackageManager.FEATURE_LEANBACK)) {
                    return false;
                }
            }
        }

        // Use small mode on anything smaller than a 7" tablet
        return context.getResources().getConfiguration().smallestScreenWidthDp < 600;
    }

    public static int getDefaultBitrate(Context context) {
        SharedPreferences prefs = PreferenceManager.getDefaultSharedPreferences(context);
        return getDefaultBitrate(prefs.getString(RES_FPS_PREF_STRING, DEFAULT_RES_FPS));
    }

    private static int getDecoderValue(Context context) {
        SharedPreferences prefs = PreferenceManager.getDefaultSharedPreferences(context);

        String str = prefs.getString(DECODER_PREF_STRING, DEFAULT_DECODER);
        if (str.equals("auto")) {
            return AUTOSELECT_DECODER;
        }
        else if (str.equals("software")) {
            return FORCE_SOFTWARE_DECODER;
        }
        else if (str.equals("hardware")) {
            return FORCE_HARDWARE_DECODER;
        }
        else {
            // Should never get here
            return AUTOSELECT_DECODER;
        }
    }

    public static PreferenceConfiguration readPreferences(Context context) {
        SharedPreferences prefs = PreferenceManager.getDefaultSharedPreferences(context);
        PreferenceConfiguration config = new PreferenceConfiguration();

        config.bitrate = prefs.getInt(BITRATE_PREF_STRING, getDefaultBitrate(context));
        String str = prefs.getString(RES_FPS_PREF_STRING, DEFAULT_RES_FPS);
        if (str.equals("720p30")) {
            config.width = 1280;
            config.height = 720;
            config.fps = 30;
        }
        else if (str.equals("720p60")) {
            config.width = 1280;
            config.height = 720;
            config.fps = 60;
        }
        else if (str.equals("1080p30")) {
            config.width = 1920;
            config.height = 1080;
            config.fps = 30;
        }
        else if (str.equals("1080p60")) {
            config.width = 1920;
            config.height = 1080;
            config.fps = 60;
        }
        else if (str.equals("4K30")) {
            config.width = 3840;
            config.height = 2160;
            config.fps = 30;
        }
        else if (str.equals("4K60")) {
            config.width = 3840;
            config.height = 2160;
            config.fps = 60;
        }
        else {
            // Should never get here
            config.width = 1280;
            config.height = 720;
            config.fps = 60;
        }

        config.decoder = getDecoderValue(context);

        config.deadzonePercentage = prefs.getInt(DEADZONE_PREF_STRING, DEFAULT_DEADZONE);

        config.language = prefs.getString(LANGUAGE_PREF_STRING, DEFAULT_LANGUAGE);

        // Checkbox preferences
        config.disableWarnings = prefs.getBoolean(DISABLE_TOASTS_PREF_STRING, DEFAULT_DISABLE_TOASTS);
        config.enableSops = prefs.getBoolean(SOPS_PREF_STRING, DEFAULT_SOPS);
        config.stretchVideo = prefs.getBoolean(STRETCH_PREF_STRING, DEFAULT_STRETCH);
        config.playHostAudio = prefs.getBoolean(HOST_AUDIO_PREF_STRING, DEFAULT_HOST_AUDIO);
        config.listMode = prefs.getBoolean(LIST_MODE_PREF_STRING, DEFAULT_LIST_MODE);
        config.smallIconMode = prefs.getBoolean(SMALL_ICONS_PREF_STRING, getDefaultSmallMode(context));
        config.multiController = prefs.getBoolean(MULTI_CONTROLLER_PREF_STRING, DEFAULT_MULTI_CONTROLLER);
<<<<<<< HEAD
        config.enable51Surround = prefs.getBoolean(ENABLE_51_SURROUND_PREF_STRING, DEFAULT_ENABLE_51_SURROUND);
=======
        config.usbDriver = prefs.getBoolean(USB_DRIVER_PREF_SRING, DEFAULT_USB_DRIVER);
>>>>>>> e89e803d

        return config;
    }
}<|MERGE_RESOLUTION|>--- conflicted
+++ resolved
@@ -19,11 +19,8 @@
     private static final String LIST_MODE_PREF_STRING = "checkbox_list_mode";
     private static final String SMALL_ICONS_PREF_STRING = "checkbox_small_icon_mode";
     private static final String MULTI_CONTROLLER_PREF_STRING = "checkbox_multi_controller";
-<<<<<<< HEAD
     private static final String ENABLE_51_SURROUND_PREF_STRING = "checkbox_51_surround";
-=======
     private static final String USB_DRIVER_PREF_SRING = "checkbox_usb_driver";
->>>>>>> e89e803d
 
     private static final int BITRATE_DEFAULT_720_30 = 5;
     private static final int BITRATE_DEFAULT_720_60 = 10;
@@ -43,11 +40,8 @@
     public static final String DEFAULT_LANGUAGE = "default";
     private static final boolean DEFAULT_LIST_MODE = false;
     private static final boolean DEFAULT_MULTI_CONTROLLER = true;
-<<<<<<< HEAD
     private static final boolean DEFAULT_ENABLE_51_SURROUND = false;
-=======
     private static final boolean DEFAULT_USB_DRIVER = true;
->>>>>>> e89e803d
 
     public static final int FORCE_HARDWARE_DECODER = -1;
     public static final int AUTOSELECT_DECODER = 0;
@@ -59,11 +53,7 @@
     public int deadzonePercentage;
     public boolean stretchVideo, enableSops, playHostAudio, disableWarnings;
     public String language;
-<<<<<<< HEAD
-    public boolean listMode, smallIconMode, multiController, enable51Surround;
-=======
-    public boolean listMode, smallIconMode, multiController, usbDriver;
->>>>>>> e89e803d
+    public boolean listMode, smallIconMode, multiController, enable51Surround, usbDriver;
 
     public static int getDefaultBitrate(String resFpsString) {
         if (resFpsString.equals("720p30")) {
@@ -191,11 +181,8 @@
         config.listMode = prefs.getBoolean(LIST_MODE_PREF_STRING, DEFAULT_LIST_MODE);
         config.smallIconMode = prefs.getBoolean(SMALL_ICONS_PREF_STRING, getDefaultSmallMode(context));
         config.multiController = prefs.getBoolean(MULTI_CONTROLLER_PREF_STRING, DEFAULT_MULTI_CONTROLLER);
-<<<<<<< HEAD
         config.enable51Surround = prefs.getBoolean(ENABLE_51_SURROUND_PREF_STRING, DEFAULT_ENABLE_51_SURROUND);
-=======
         config.usbDriver = prefs.getBoolean(USB_DRIVER_PREF_SRING, DEFAULT_USB_DRIVER);
->>>>>>> e89e803d
 
         return config;
     }
