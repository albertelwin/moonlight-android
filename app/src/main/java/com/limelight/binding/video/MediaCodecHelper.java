package com.limelight.binding.video;

import java.io.BufferedReader;
import java.io.File;
import java.io.FileReader;
import java.util.Collections;
import java.util.LinkedList;
import java.util.List;
import java.util.Locale;

import android.annotation.SuppressLint;
import android.annotation.TargetApi;
import android.app.ActivityManager;
import android.content.Context;
import android.content.pm.ConfigurationInfo;
import android.media.MediaCodecInfo;
import android.media.MediaCodecList;
import android.media.MediaCodecInfo.CodecCapabilities;
import android.media.MediaCodecInfo.CodecProfileLevel;
import android.os.Build;

import com.limelight.LimeLog;

public class MediaCodecHelper {
	
	private static final List<String> preferredDecoders;

	private static final List<String> blacklistedDecoderPrefixes;
	private static final List<String> spsFixupBitstreamFixupDecoderPrefixes;
	private static final List<String> whitelistedAdaptiveResolutionPrefixes;
    private static final List<String> baselineProfileHackPrefixes;
    private static final List<String> directSubmitPrefixes;
	private static final List<String> constrainedHighProfilePrefixes;
	private static final List<String> whitelistedHevcDecoders;
	private static final List<String> refFrameInvalidationAvcPrefixes;
    private static final List<String> refFrameInvalidationHevcPrefixes;

    static {
        directSubmitPrefixes = new LinkedList<>();

        // These decoders have low enough input buffer latency that they
        // can be directly invoked from the receive thread
        directSubmitPrefixes.add("omx.qcom");
        directSubmitPrefixes.add("omx.sec");
        directSubmitPrefixes.add("omx.exynos");
        directSubmitPrefixes.add("omx.intel");
        directSubmitPrefixes.add("omx.brcm");
        directSubmitPrefixes.add("omx.TI");
        directSubmitPrefixes.add("omx.arc");
		directSubmitPrefixes.add("omx.nvidia");
    }

    static {
        refFrameInvalidationAvcPrefixes = new LinkedList<>();
        refFrameInvalidationHevcPrefixes = new LinkedList<>();

		// Qualcomm and NVIDIA may be added at runtime
	}

	static {
		preferredDecoders = new LinkedList<>();
	}
	
	static {
		blacklistedDecoderPrefixes = new LinkedList<>();

		// Blacklist software decoders that don't support H264 high profile,
		// but exclude the official AOSP emulator from this restriction.
		if (!Build.HARDWARE.equals("ranchu") || !Build.BRAND.equals("google")) {
			blacklistedDecoderPrefixes.add("omx.google");
			blacklistedDecoderPrefixes.add("AVCDecoder");
		}

<<<<<<< HEAD
		// Never use ffmpeg decoders since they're software decoders
		blacklistedDecoderPrefixes.add("OMX.ffmpeg");

		// Without bitstream fixups, we perform horribly on NVIDIA's HEVC
		// decoder. While not strictly necessary, I'm going to fully blacklist this
		// one to avoid users getting inaccurate impressions of Tegra X1/Moonlight performance.
		blacklistedDecoderPrefixes.add("OMX.Nvidia.h265.decode");

=======
>>>>>>> 3c5ea9c8
		// Force these decoders disabled because:
		// 1) They are software decoders, so the performance is terrible
		// 2) They crash with our HEVC stream anyway (at least prior to CSD batching)
		blacklistedDecoderPrefixes.add("OMX.qcom.video.decoder.hevcswvdec");
		blacklistedDecoderPrefixes.add("OMX.SEC.hevc.sw.dec");
	}
	
	static {
		// If a decoder qualifies for reference frame invalidation,
		// these entries will be ignored for those decoders.
		spsFixupBitstreamFixupDecoderPrefixes = new LinkedList<>();
		spsFixupBitstreamFixupDecoderPrefixes.add("omx.nvidia");
		spsFixupBitstreamFixupDecoderPrefixes.add("omx.qcom");
        spsFixupBitstreamFixupDecoderPrefixes.add("omx.brcm");

        baselineProfileHackPrefixes = new LinkedList<>();
        baselineProfileHackPrefixes.add("omx.intel");

		whitelistedAdaptiveResolutionPrefixes = new LinkedList<>();
		whitelistedAdaptiveResolutionPrefixes.add("omx.nvidia");
		whitelistedAdaptiveResolutionPrefixes.add("omx.qcom");
		whitelistedAdaptiveResolutionPrefixes.add("omx.sec");
		whitelistedAdaptiveResolutionPrefixes.add("omx.TI");

		constrainedHighProfilePrefixes = new LinkedList<>();
		constrainedHighProfilePrefixes.add("omx.intel");
	}

	static {
		whitelistedHevcDecoders = new LinkedList<>();

		// Allow software HEVC decoding in the official AOSP emulator
		if (Build.HARDWARE.equals("ranchu") && Build.BRAND.equals("google")) {
			whitelistedHevcDecoders.add("omx.google");
		}

		// Exynos seems to be the only HEVC decoder that works reliably
		whitelistedHevcDecoders.add("omx.exynos");

		// TODO: This needs a similar fixup to the Tegra 3 otherwise it buffers 16 frames
		//whitelistedHevcDecoders.add("omx.nvidia");

		// Sony ATVs have broken MediaTek codecs (decoder hangs after rendering the first frame).
		// I know the Fire TV 2 works, so I'll just whitelist Amazon devices which seem
		// to actually be tested. Ugh...
		if (Build.MANUFACTURER.equalsIgnoreCase("Amazon")) {
			whitelistedHevcDecoders.add("omx.mtk");
		}

		// These theoretically have good HEVC decoding capabilities (potentially better than
		// their AVC decoders), but haven't been tested enough
		//whitelistedHevcDecoders.add("omx.amlogic");
		//whitelistedHevcDecoders.add("omx.rk");

		// Based on GPU attributes queried at runtime, the omx.qcom prefix will be added
		// during initialization to avoid SoCs with broken HEVC decoders.
	}

	public static void initializeWithContext(Context context) {
		ActivityManager activityManager =
				(ActivityManager) context.getSystemService(Context.ACTIVITY_SERVICE);
		ConfigurationInfo configInfo = activityManager.getDeviceConfigurationInfo();
		if (configInfo.reqGlEsVersion != ConfigurationInfo.GL_ES_VERSION_UNDEFINED) {
			LimeLog.info("OpenGL ES version: "+configInfo.reqGlEsVersion);

			// Tegra K1 and later can do reference frame invalidation properly
			if (configInfo.reqGlEsVersion >= 0x30000) {
				LimeLog.info("Added omx.nvidia to AVC reference frame invalidation support list");
				refFrameInvalidationAvcPrefixes.add("omx.nvidia");

                LimeLog.info("Added omx.qcom to AVC reference frame invalidation support list");
                refFrameInvalidationAvcPrefixes.add("omx.qcom");

				// Prior to M, we were tricking the decoder into using baseline profile, which
				// won't support RFI properly.
				if (Build.VERSION.SDK_INT >= Build.VERSION_CODES.M) {
					LimeLog.info("Added omx.intel to AVC reference frame invalidation support list");
					refFrameInvalidationAvcPrefixes.add("omx.intel");
				}
			}

			// Qualcomm's early HEVC decoders break hard on our HEVC stream. The best check to
			// tell the good from the bad decoders are the generation of Adreno GPU included:
			// 3xx - bad
			// 4xx - good
			//
			// Unfortunately, it's not that easy to get that information here, so I'll use an
			// approximation by checking the GLES level (<= 3.0 is bad).
			if (configInfo.reqGlEsVersion > 0x30000) {
				// FIXME: We prefer reference frame invalidation support (which is only doable on AVC on
				// older Qualcomm chips) vs. enabling HEVC by default. The user can override using the settings
				// to force HEVC on.
				//LimeLog.info("Added omx.qcom to supported HEVC decoders based on GLES 3.1+ support");
				//whitelistedHevcDecoders.add("omx.qcom");
			}
			else {
				blacklistedDecoderPrefixes.add("OMX.qcom.video.decoder.hevc");
			}
		}
    }

	private static boolean isDecoderInList(List<String> decoderList, String decoderName) {
		for (String badPrefix : decoderList) {
			if (decoderName.length() >= badPrefix.length()) {
				String prefix = decoderName.substring(0, badPrefix.length());
				if (prefix.equalsIgnoreCase(badPrefix)) {
					return true;
				}
			}
		}
		
		return false;
	}

	public static long getMonotonicMillis() {
		return System.nanoTime() / 1000000L;
	}
	
	@TargetApi(Build.VERSION_CODES.KITKAT)
	public static boolean decoderSupportsAdaptivePlayback(String decoderName) {
		/*
        FIXME: Intel's decoder on Nexus Player forces the high latency path if adaptive playback is enabled
        so we'll keep it off for now, since we don't know whether other devices also do the same

		if (isDecoderInList(whitelistedAdaptiveResolutionPrefixes, decoderName)) {
			LimeLog.info("Adaptive playback supported (whitelist)");
			return true;
		}
		
		// Possibly enable adaptive playback on KitKat and above
		if (Build.VERSION.SDK_INT >= Build.VERSION_CODES.KITKAT) {
			try {
				if (decoderInfo.getCapabilitiesForType("video/avc").
						isFeatureSupported(CodecCapabilities.FEATURE_AdaptivePlayback))
				{
					// This will make getCapabilities() return that adaptive playback is supported
					LimeLog.info("Adaptive playback supported (FEATURE_AdaptivePlayback)");
					return true;
				}
			} catch (Exception e) {
				// Tolerate buggy codecs
			}
		}*/
		
		return false;
	}

	public static boolean decoderNeedsConstrainedHighProfile(String decoderName) {
		return isDecoderInList(constrainedHighProfilePrefixes, decoderName);
	}

    public static boolean decoderCanDirectSubmit(String decoderName) {
        return isDecoderInList(directSubmitPrefixes, decoderName) && !isExynos4Device();
    }
	
	public static boolean decoderNeedsSpsBitstreamRestrictions(String decoderName) {
		return isDecoderInList(spsFixupBitstreamFixupDecoderPrefixes, decoderName);
	}

    public static boolean decoderNeedsBaselineSpsHack(String decoderName) {
        return isDecoderInList(baselineProfileHackPrefixes, decoderName);
    }

    public static boolean decoderSupportsRefFrameInvalidationAvc(String decoderName) {
		return isDecoderInList(refFrameInvalidationAvcPrefixes, decoderName);
	}

    public static boolean decoderSupportsRefFrameInvalidationHevc(String decoderName) {
        return isDecoderInList(refFrameInvalidationHevcPrefixes, decoderName);
    }

	public static boolean decoderIsWhitelistedForHevc(String decoderName) {
		// TODO: Shield Tablet K1/LTE?
		//
		// NVIDIA does partial HEVC acceleration on the Shield Tablet. I don't know
		// whether the performance is good enough to use for streaming, but they're
		// using the same omx.nvidia.h265.decode name as the Shield TV which has a
		// fully accelerated HEVC pipeline. AFAIK, the only K1 device with this
		// partially accelerated HEVC decoder is the Shield Tablet, so I'll
		// check for it here.
		//
		// TODO: Temporarily disabled with NVIDIA HEVC support
		/*if (Build.DEVICE.equalsIgnoreCase("shieldtablet")) {
			return false;
		}*/

		// Google didn't have official support for HEVC (or more importantly, a CTS test) until
		// Lollipop. I've seen some MediaTek devices on 4.4 crash when attempting to use HEVC,
		// so I'm restricting HEVC usage to Lollipop and higher.
		if (Build.VERSION.SDK_INT < Build.VERSION_CODES.LOLLIPOP) {
			return false;
		}

		//
		// Software decoders are terrible and we never want to use them.
		// We want to catch decoders like:
		// OMX.qcom.video.decoder.hevcswvdec
		// OMX.SEC.hevc.sw.dec
		//
		if (decoderName.contains("sw")) {
			return false;
		}

		return isDecoderInList(whitelistedHevcDecoders, decoderName);
	}
	
	@SuppressWarnings("deprecation")
	@SuppressLint("NewApi")
	private static LinkedList<MediaCodecInfo> getMediaCodecList() {
		LinkedList<MediaCodecInfo> infoList = new LinkedList<>();
		
		if (Build.VERSION.SDK_INT >= Build.VERSION_CODES.LOLLIPOP) {
			MediaCodecList mcl = new MediaCodecList(MediaCodecList.REGULAR_CODECS);
            Collections.addAll(infoList, mcl.getCodecInfos());
		}
		else {
			for (int i = 0; i < MediaCodecList.getCodecCount(); i++) {
				infoList.add(MediaCodecList.getCodecInfoAt(i));
			}	
		}
		
		return infoList;
	}
	
	@SuppressWarnings("RedundantThrows")
    public static String dumpDecoders() throws Exception {
		String str = "";
		for (MediaCodecInfo codecInfo : getMediaCodecList()) {
			// Skip encoders
			if (codecInfo.isEncoder()) {
				continue;
			}
			
			str += "Decoder: "+codecInfo.getName()+"\n";
			for (String type : codecInfo.getSupportedTypes()) {
				str += "\t"+type+"\n";
				CodecCapabilities caps = codecInfo.getCapabilitiesForType(type);
				
				for (CodecProfileLevel profile : caps.profileLevels) {
					str += "\t\t"+profile.profile+" "+profile.level+"\n";
				}
			}
		}
		return str;
	}
	
	private static MediaCodecInfo findPreferredDecoder() {
		// This is a different algorithm than the other findXXXDecoder functions,
		// because we want to evaluate the decoders in our list's order
		// rather than MediaCodecList's order
		
		for (String preferredDecoder : preferredDecoders) {
			for (MediaCodecInfo codecInfo : getMediaCodecList()) {
				// Skip encoders
				if (codecInfo.isEncoder()) {
					continue;
				}
				
				// Check for preferred decoders
				if (preferredDecoder.equalsIgnoreCase(codecInfo.getName())) {
					LimeLog.info("Preferred decoder choice is "+codecInfo.getName());
					return codecInfo;
				}
			}
		}
		
		return null;
	}
	
	public static MediaCodecInfo findFirstDecoder(String mimeType) {
		for (MediaCodecInfo codecInfo : getMediaCodecList()) {
			// Skip encoders
			if (codecInfo.isEncoder()) {
				continue;
			}
			
			// Check for explicitly blacklisted decoders
			if (isDecoderInList(blacklistedDecoderPrefixes, codecInfo.getName())) {
				LimeLog.info("Skipping blacklisted decoder: "+codecInfo.getName());
				continue;
			}
			
			// Find a decoder that supports the specified video format
			for (String mime : codecInfo.getSupportedTypes()) {
				if (mime.equalsIgnoreCase(mimeType)) {
					LimeLog.info("First decoder choice is "+codecInfo.getName());
					return codecInfo;
				}
			}
		}
		
		return null;
	}
	
	public static MediaCodecInfo findProbableSafeDecoder(String mimeType, int requiredProfile) {
		// First look for a preferred decoder by name
		MediaCodecInfo info = findPreferredDecoder();
		if (info != null) {
			return info;
		}
		
		// Now look for decoders we know are safe
		try {
			// If this function completes, it will determine if the decoder is safe
			return findKnownSafeDecoder(mimeType, requiredProfile);
		} catch (Exception e) {
			// Some buggy devices seem to throw exceptions
			// from getCapabilitiesForType() so we'll just assume
			// they're okay and go with the first one we find
			return findFirstDecoder(mimeType);
		}
	}

	// We declare this method as explicitly throwing Exception
	// since some bad decoders can throw IllegalArgumentExceptions unexpectedly
	// and we want to be sure all callers are handling this possibility
	@SuppressWarnings("RedundantThrows")
    private static MediaCodecInfo findKnownSafeDecoder(String mimeType, int requiredProfile) throws Exception {
		for (MediaCodecInfo codecInfo : getMediaCodecList()) {		
			// Skip encoders
			if (codecInfo.isEncoder()) {
				continue;
			}
			
			// Check for explicitly blacklisted decoders
			if (isDecoderInList(blacklistedDecoderPrefixes, codecInfo.getName())) {
				LimeLog.info("Skipping blacklisted decoder: "+codecInfo.getName());
				continue;
			}
			
			// Find a decoder that supports the requested video format
			for (String mime : codecInfo.getSupportedTypes()) {
				if (mime.equalsIgnoreCase(mimeType)) {
					LimeLog.info("Examining decoder capabilities of "+codecInfo.getName());

					CodecCapabilities caps = codecInfo.getCapabilitiesForType(mime);

					if (requiredProfile != -1) {
						for (CodecProfileLevel profile : caps.profileLevels) {
							if (profile.profile == requiredProfile) {
								LimeLog.info("Decoder " + codecInfo.getName() + " supports required profile");
								return codecInfo;
							}
						}

						LimeLog.info("Decoder " + codecInfo.getName() + " does NOT support required profile");
					}
					else {
						return codecInfo;
					}
				}
			}
		}
		
		return null;
	}
	
	public static String readCpuinfo() throws Exception {
		StringBuilder cpuInfo = new StringBuilder();
		BufferedReader br = new BufferedReader(new FileReader(new File("/proc/cpuinfo")));
		try {
			for (;;) {
				int ch = br.read();
				if (ch == -1)
					break;
				cpuInfo.append((char)ch);
			}

			return cpuInfo.toString();
		} finally {
			br.close();
		}
	}
	
	private static boolean stringContainsIgnoreCase(String string, String substring) {
		return string.toLowerCase(Locale.ENGLISH).contains(substring.toLowerCase(Locale.ENGLISH));
	}
	
	public static boolean isExynos4Device() {
		try {
			// Try reading CPU info too look for 
			String cpuInfo = readCpuinfo();
			
			// SMDK4xxx is Exynos 4 
			if (stringContainsIgnoreCase(cpuInfo, "SMDK4")) {
				LimeLog.info("Found SMDK4 in /proc/cpuinfo");
				return true;
			}
			
			// If we see "Exynos 4" also we'll count it
			if (stringContainsIgnoreCase(cpuInfo, "Exynos 4")) {
				LimeLog.info("Found Exynos 4 in /proc/cpuinfo");
				return true;
			}
		} catch (Exception e) {
			e.printStackTrace();
		}
		
		try {
			File systemDir = new File("/sys/devices/system");
			File[] files = systemDir.listFiles();
			if (files != null) {
				for (File f : files) {
					if (stringContainsIgnoreCase(f.getName(), "exynos4")) {
						LimeLog.info("Found exynos4 in /sys/devices/system");
						return true;
					}
				}
			}
		} catch (Exception e) {
			e.printStackTrace();
		}
		
		return false;
	}
}<|MERGE_RESOLUTION|>--- conflicted
+++ resolved
@@ -71,17 +71,9 @@
 			blacklistedDecoderPrefixes.add("AVCDecoder");
 		}
 
-<<<<<<< HEAD
 		// Never use ffmpeg decoders since they're software decoders
 		blacklistedDecoderPrefixes.add("OMX.ffmpeg");
 
-		// Without bitstream fixups, we perform horribly on NVIDIA's HEVC
-		// decoder. While not strictly necessary, I'm going to fully blacklist this
-		// one to avoid users getting inaccurate impressions of Tegra X1/Moonlight performance.
-		blacklistedDecoderPrefixes.add("OMX.Nvidia.h265.decode");
-
-=======
->>>>>>> 3c5ea9c8
 		// Force these decoders disabled because:
 		// 1) They are software decoders, so the performance is terrible
 		// 2) They crash with our HEVC stream anyway (at least prior to CSD batching)
