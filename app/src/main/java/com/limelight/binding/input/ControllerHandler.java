package com.limelight.binding.input;

import android.hardware.input.InputManager;
import android.os.SystemClock;
import android.util.SparseArray;
import android.view.InputDevice;
import android.view.KeyEvent;
import android.view.MotionEvent;

import com.limelight.LimeLog;
import com.limelight.binding.input.driver.UsbDriverListener;
import com.limelight.nvstream.NvConnection;
import com.limelight.nvstream.input.ControllerPacket;
import com.limelight.ui.GameGestures;
import com.limelight.utils.Vector2d;

public class ControllerHandler implements InputManager.InputDeviceListener, UsbDriverListener {

    private static final int MAXIMUM_BUMPER_UP_DELAY_MS = 100;

    private static final int START_DOWN_TIME_KEYB_MS = 750;

    private static final int MINIMUM_BUTTON_DOWN_TIME_MS = 25;

    private static final int EMULATING_SPECIAL = 0x1;
    private static final int EMULATING_SELECT = 0x2;

    private static final int EMULATED_SPECIAL_UP_DELAY_MS = 100;
    private static final int EMULATED_SELECT_UP_DELAY_MS = 30;

    private final Vector2d inputVector = new Vector2d();

    private final SparseArray<InputDeviceContext> inputDeviceContexts = new SparseArray<>();
    private final SparseArray<UsbDeviceContext> usbDeviceContexts = new SparseArray<>();

    private final NvConnection conn;
    private final double stickDeadzone;
    private final InputDeviceContext defaultContext = new InputDeviceContext();
    private final GameGestures gestures;
    private boolean hasGameController;

    private final boolean multiControllerEnabled;
    private short currentControllers;

    public ControllerHandler(NvConnection conn, GameGestures gestures, boolean multiControllerEnabled, int deadzonePercentage) {
        this.conn = conn;
        this.gestures = gestures;
        this.multiControllerEnabled = multiControllerEnabled;

        // HACK: For now we're hardcoding a 10% deadzone. Some deadzone
        // is required for controller batching support to work.
        deadzonePercentage = 10;

        int[] ids = InputDevice.getDeviceIds();
        for (int id : ids) {
            InputDevice dev = InputDevice.getDevice(id);
            if ((dev.getSources() & InputDevice.SOURCE_JOYSTICK) != 0 ||
                    (dev.getSources() & InputDevice.SOURCE_GAMEPAD) != 0) {
                // This looks like a gamepad, but we'll check X and Y to be sure
                if (getMotionRangeForJoystickAxis(dev, MotionEvent.AXIS_X) != null &&
                    getMotionRangeForJoystickAxis(dev, MotionEvent.AXIS_Y) != null) {
                    // This is a gamepad
                    hasGameController = true;
                }
            }
        }

        // 1% is the lowest possible deadzone we support
        if (deadzonePercentage <= 0) {
            deadzonePercentage = 1;
        }

        this.stickDeadzone = (double)deadzonePercentage / 100.0;

        // Initialize the default context for events with no device
        defaultContext.leftStickXAxis = MotionEvent.AXIS_X;
        defaultContext.leftStickYAxis = MotionEvent.AXIS_Y;
        defaultContext.leftStickDeadzoneRadius = (float) stickDeadzone;
        defaultContext.rightStickXAxis = MotionEvent.AXIS_Z;
        defaultContext.rightStickYAxis = MotionEvent.AXIS_RZ;
        defaultContext.rightStickDeadzoneRadius = (float) stickDeadzone;
        defaultContext.leftTriggerAxis = MotionEvent.AXIS_BRAKE;
        defaultContext.rightTriggerAxis = MotionEvent.AXIS_GAS;
        defaultContext.controllerNumber = (short) 0;
    }

    private static InputDevice.MotionRange getMotionRangeForJoystickAxis(InputDevice dev, int axis) {
        InputDevice.MotionRange range;

        // First get the axis for SOURCE_JOYSTICK
        range = dev.getMotionRange(axis, InputDevice.SOURCE_JOYSTICK);
        if (range == null) {
            // Now try the axis for SOURCE_GAMEPAD
            range = dev.getMotionRange(axis, InputDevice.SOURCE_GAMEPAD);
        }

        return range;
    }

    @Override
    public void onInputDeviceAdded(int deviceId) {
        // Nothing happening here yet
    }

    @Override
    public void onInputDeviceRemoved(int deviceId) {
        InputDeviceContext context = inputDeviceContexts.get(deviceId);
        if (context != null) {
            LimeLog.info("Removed controller: "+context.name+" ("+deviceId+")");
            releaseControllerNumber(context);
            inputDeviceContexts.remove(deviceId);
        }
    }

    @Override
    public void onInputDeviceChanged(int deviceId) {
        // Remove and re-add 
        onInputDeviceRemoved(deviceId);
        onInputDeviceAdded(deviceId);
    }

    private void releaseControllerNumber(GenericControllerContext context) {
        // If this device sent data as a gamepad, zero the values before removing
        if (context.assignedControllerNumber) {
            conn.sendControllerInput(context.controllerNumber, (short) 0,
                    (byte) 0, (byte) 0,
                    (short) 0, (short) 0,
                    (short) 0, (short) 0);
        }

        // If we reserved a controller number, remove that reservation
        if (context.reservedControllerNumber) {
            LimeLog.info("Controller number "+context.controllerNumber+" is now available");
            currentControllers &= ~(1 << context.controllerNumber);
        }
    }

    // Called before sending input but after we've determined that this
    // is definitely a controller (not a keyboard, mouse, or something else)
    private void assignControllerNumberIfNeeded(GenericControllerContext context) {
        if (context.assignedControllerNumber) {
            return;
        }

        if (context instanceof InputDeviceContext) {
            InputDeviceContext devContext = (InputDeviceContext) context;

            LimeLog.info(devContext.name+" ("+context.id+") needs a controller number assigned");
            if (devContext.name != null && devContext.name.contains("gpio-keys")) {
                // This is the back button on Shield portable consoles
                LimeLog.info("Built-in buttons hardcoded as controller 0");
                context.controllerNumber = 0;
            }
            else if (multiControllerEnabled && devContext.hasJoystickAxes) {
                context.controllerNumber = 0;

                LimeLog.info("Reserving the next available controller number");
                for (short i = 0; i < 4; i++) {
                    if ((currentControllers & (1 << i)) == 0) {
                        // Found an unused controller value
                        currentControllers |= (1 << i);
                        context.controllerNumber = i;
                        context.reservedControllerNumber = true;
                        break;
                    }
                }
            }
            else {
                LimeLog.info("Not reserving a controller number");
                context.controllerNumber = 0;
            }
        }
        else {
            if (multiControllerEnabled) {
                context.controllerNumber = 0;

                LimeLog.info("Reserving the next available controller number");
                for (short i = 0; i < 4; i++) {
                    if ((currentControllers & (1 << i)) == 0) {
                        // Found an unused controller value
                        currentControllers |= (1 << i);
                        context.controllerNumber = i;
                        context.reservedControllerNumber = true;
                        break;
                    }
                }
            }
            else {
                LimeLog.info("Not reserving a controller number");
                context.controllerNumber = 0;
            }
        }

        LimeLog.info("Assigned as controller "+context.controllerNumber);
        context.assignedControllerNumber = true;
    }

    private UsbDeviceContext createUsbDeviceContextForDevice(int deviceId) {
        UsbDeviceContext context = new UsbDeviceContext();

        context.id = deviceId;

        context.leftStickDeadzoneRadius = (float) stickDeadzone;
        context.rightStickDeadzoneRadius = (float) stickDeadzone;
        context.triggerDeadzone = 0.13f;

        return context;
    }

    private InputDeviceContext createInputDeviceContextForDevice(InputDevice dev) {
        InputDeviceContext context = new InputDeviceContext();
        String devName = dev.getName();

        LimeLog.info("Creating controller context for device: "+devName);

        context.name = devName;
        context.id = dev.getId();

        context.leftStickXAxis = MotionEvent.AXIS_X;
        context.leftStickYAxis = MotionEvent.AXIS_Y;
        if (getMotionRangeForJoystickAxis(dev, context.leftStickXAxis) != null &&
                getMotionRangeForJoystickAxis(dev, context.leftStickYAxis) != null) {
            // This is a gamepad
            hasGameController = true;
            context.hasJoystickAxes = true;
        }

        InputDevice.MotionRange leftTriggerRange = getMotionRangeForJoystickAxis(dev, MotionEvent.AXIS_LTRIGGER);
        InputDevice.MotionRange rightTriggerRange = getMotionRangeForJoystickAxis(dev, MotionEvent.AXIS_RTRIGGER);
        InputDevice.MotionRange brakeRange = getMotionRangeForJoystickAxis(dev, MotionEvent.AXIS_BRAKE);
        InputDevice.MotionRange gasRange = getMotionRangeForJoystickAxis(dev, MotionEvent.AXIS_GAS);
        if (leftTriggerRange != null && rightTriggerRange != null)
        {
            // Some controllers use LTRIGGER and RTRIGGER (like Ouya)
            context.leftTriggerAxis = MotionEvent.AXIS_LTRIGGER;
            context.rightTriggerAxis = MotionEvent.AXIS_RTRIGGER;
        }
        else if (brakeRange != null && gasRange != null)
        {
            // Others use GAS and BRAKE (like Moga)
            context.leftTriggerAxis = MotionEvent.AXIS_BRAKE;
            context.rightTriggerAxis = MotionEvent.AXIS_GAS;
        }
        else
        {
            InputDevice.MotionRange rxRange = getMotionRangeForJoystickAxis(dev, MotionEvent.AXIS_RX);
            InputDevice.MotionRange ryRange = getMotionRangeForJoystickAxis(dev, MotionEvent.AXIS_RY);
            if (rxRange != null && ryRange != null && devName != null) {
                if (devName.contains("Xbox") || devName.contains("XBox") || devName.contains("X-Box")) {
                    // Xbox controllers use RX and RY for right stick
                    context.rightStickXAxis = MotionEvent.AXIS_RX;
                    context.rightStickYAxis = MotionEvent.AXIS_RY;

                    // Xbox controllers use Z and RZ for triggers
                    context.leftTriggerAxis = MotionEvent.AXIS_Z;
                    context.rightTriggerAxis = MotionEvent.AXIS_RZ;
                    context.triggersIdleNegative = true;
                    context.isXboxController = true;
                }
                else {
                    // DS4 controller uses RX and RY for triggers
                    context.leftTriggerAxis = MotionEvent.AXIS_RX;
                    context.rightTriggerAxis = MotionEvent.AXIS_RY;
                    context.triggersIdleNegative = true;

                    context.isDualShock4 = true;
                }
            }
        }

        if (context.rightStickXAxis == -1 && context.rightStickYAxis == -1) {
            InputDevice.MotionRange zRange = getMotionRangeForJoystickAxis(dev, MotionEvent.AXIS_Z);
            InputDevice.MotionRange rzRange = getMotionRangeForJoystickAxis(dev, MotionEvent.AXIS_RZ);

            // Most other controllers use Z and RZ for the right stick
            if (zRange != null && rzRange != null) {
                context.rightStickXAxis = MotionEvent.AXIS_Z;
                context.rightStickYAxis = MotionEvent.AXIS_RZ;
            }
            else {
                InputDevice.MotionRange rxRange = getMotionRangeForJoystickAxis(dev, MotionEvent.AXIS_RX);
                InputDevice.MotionRange ryRange = getMotionRangeForJoystickAxis(dev, MotionEvent.AXIS_RY);

                // Try RX and RY now
                if (rxRange != null && ryRange != null) {
                    context.rightStickXAxis = MotionEvent.AXIS_RX;
                    context.rightStickYAxis = MotionEvent.AXIS_RY;
                }
            }
        }

        // Some devices have "hats" for d-pads
        InputDevice.MotionRange hatXRange = getMotionRangeForJoystickAxis(dev, MotionEvent.AXIS_HAT_X);
        InputDevice.MotionRange hatYRange = getMotionRangeForJoystickAxis(dev, MotionEvent.AXIS_HAT_Y);
        if (hatXRange != null && hatYRange != null) {
            context.hatXAxis = MotionEvent.AXIS_HAT_X;
            context.hatYAxis = MotionEvent.AXIS_HAT_Y;
        }

        if (context.leftStickXAxis != -1 && context.leftStickYAxis != -1) {
            context.leftStickDeadzoneRadius = (float) stickDeadzone;
        }

        if (context.rightStickXAxis != -1 && context.rightStickYAxis != -1) {
            context.rightStickDeadzoneRadius = (float) stickDeadzone;
        }

        if (context.leftTriggerAxis != -1 && context.rightTriggerAxis != -1) {
            InputDevice.MotionRange ltRange = getMotionRangeForJoystickAxis(dev, context.leftTriggerAxis);
            InputDevice.MotionRange rtRange = getMotionRangeForJoystickAxis(dev, context.rightTriggerAxis);

            // It's important to have a valid deadzone so controller packet batching works properly
            context.triggerDeadzone = Math.max(Math.abs(ltRange.getFlat()), Math.abs(rtRange.getFlat()));

            // For triggers without (valid) deadzones, we'll use 13% (around XInput's default)
            if (context.triggerDeadzone < 0.13f ||
                context.triggerDeadzone > 0.30f)
            {
                context.triggerDeadzone = 0.13f;
            }
        }

        // Ignore the back buttonn if a controller has both buttons
        if (android.os.Build.VERSION.SDK_INT >= android.os.Build.VERSION_CODES.KITKAT) {
            boolean[] hasSelectKey = dev.hasKeys(KeyEvent.KEYCODE_BUTTON_SELECT, KeyEvent.KEYCODE_BACK, 0);
            if (hasSelectKey[0] && hasSelectKey[1]) {
                LimeLog.info("Ignoring back button because select is present");
                context.ignoreBack = true;
            }
        }

        if (devName != null) {
            // For the Nexus Player (and probably other ATV devices), we should
            // use the back button as start since it doesn't have a start/menu button
            // on the controller
            if (devName.contains("ASUS Gamepad")) {
                // We can only do this check on KitKat or higher, but it doesn't matter since ATV
                // is Android 5.0 anyway
                if (android.os.Build.VERSION.SDK_INT >= android.os.Build.VERSION_CODES.KITKAT) {
                    boolean[] hasStartKey = dev.hasKeys(KeyEvent.KEYCODE_BUTTON_START, KeyEvent.KEYCODE_MENU, 0);
                    if (!hasStartKey[0] && !hasStartKey[1]) {
                        context.backIsStart = true;
                        context.modeIsSelect = true;
                    }
                }

                // The ASUS Gamepad has triggers that sit far forward and are prone to false presses
                // so we increase the deadzone on them to minimize this
                context.triggerDeadzone = 0.30f;
            }
            // Classify this device as a remote by name
            else if (devName.contains("Fire TV Remote") || devName.contains("Nexus Remote")) {
                // It's only a remote if it doesn't any sticks
                if (!context.hasJoystickAxes) {
                    context.ignoreBack = true;
                }
            }
            // SHIELD controllers will use small stick deadzones
            else if (devName.contains("SHIELD")) {
                context.leftStickDeadzoneRadius = 0.07f;
                context.rightStickDeadzoneRadius = 0.07f;
            }
            // Samsung's face buttons appear as a non-virtual button so we'll explicitly ignore
            // back presses on this device
<<<<<<< HEAD
            else if (devName.equals("sec_touchscreen")) {
=======
            else if (devName.equals("sec_touchscreen") || devName.equals("sec_touchkey")) {
>>>>>>> 7594e51a
                context.ignoreBack = true;
            }
            // The Serval has a couple of unknown buttons that are start and select. It also has
            // a back button which we want to ignore since there's already a select button.
            else if (devName.contains("Razer Serval")) {
                context.isServal = true;
                context.ignoreBack = true;
            }
        }

        LimeLog.info("Analog stick deadzone: "+context.leftStickDeadzoneRadius+" "+context.rightStickDeadzoneRadius);
        LimeLog.info("Trigger deadzone: "+context.triggerDeadzone);

        return context;
    }

    private InputDeviceContext getContextForDevice(InputDevice dev) {
        // Unknown devices use the default context
        if (dev == null) {
            return defaultContext;
        }

        // Return the existing context if it exists
        InputDeviceContext context = inputDeviceContexts.get(dev.getId());
        if (context != null) {
            return context;
        }

        // Otherwise create a new context
        context = createInputDeviceContextForDevice(dev);
        inputDeviceContexts.put(dev.getId(), context);

        return context;
    }

    private void sendControllerInputPacket(GenericControllerContext context) {
        assignControllerNumberIfNeeded(context);
        conn.sendControllerInput(context.controllerNumber, context.inputMap,
                context.leftTrigger, context.rightTrigger,
                context.leftStickX, context.leftStickY,
                context.rightStickX, context.rightStickY);
    }

    // Return a valid keycode, 0 to consume, or -1 to not consume the event
    // Device MAY BE NULL
    private int handleRemapping(InputDeviceContext context, KeyEvent event) {
        // Don't capture the back button if configured
        if (context.ignoreBack) {
            if (event.getKeyCode() == KeyEvent.KEYCODE_BACK) {
                return -1;
            }
        }

        if (context.isDualShock4) {
            switch (event.getKeyCode()) {
            case KeyEvent.KEYCODE_BUTTON_Y:
                return KeyEvent.KEYCODE_BUTTON_L1;

            case KeyEvent.KEYCODE_BUTTON_Z:
                return KeyEvent.KEYCODE_BUTTON_R1;

            case KeyEvent.KEYCODE_BUTTON_C:
                return KeyEvent.KEYCODE_BUTTON_B;

            case KeyEvent.KEYCODE_BUTTON_X:
                return KeyEvent.KEYCODE_BUTTON_Y;

            case KeyEvent.KEYCODE_BUTTON_B:
                return KeyEvent.KEYCODE_BUTTON_A;

            case KeyEvent.KEYCODE_BUTTON_A:
                return KeyEvent.KEYCODE_BUTTON_X;

            case KeyEvent.KEYCODE_BUTTON_SELECT:
                return KeyEvent.KEYCODE_BUTTON_THUMBL;

            case KeyEvent.KEYCODE_BUTTON_START:
                return KeyEvent.KEYCODE_BUTTON_THUMBR;

            case KeyEvent.KEYCODE_BUTTON_L2:
                return KeyEvent.KEYCODE_BUTTON_SELECT;

            case KeyEvent.KEYCODE_BUTTON_R2:
                return KeyEvent.KEYCODE_BUTTON_START;

            // These are duplicate trigger events
            case KeyEvent.KEYCODE_BUTTON_R1:
            case KeyEvent.KEYCODE_BUTTON_L1:
                return 0;
            }
        }
        // If this is a Serval controller sending an unknown key code, it's probably
        // the start and select buttons
        else if (context.isServal && event.getKeyCode() == KeyEvent.KEYCODE_UNKNOWN) {
            switch (event.getScanCode())  {
                case 314:
                    return KeyEvent.KEYCODE_BUTTON_SELECT;
                case 315:
                    return KeyEvent.KEYCODE_BUTTON_START;
            }
        }

        if (context.hatXAxis != -1 && context.hatYAxis != -1) {
            switch (event.getKeyCode()) {
            // These are duplicate dpad events for hat input
            case KeyEvent.KEYCODE_DPAD_LEFT:
            case KeyEvent.KEYCODE_DPAD_RIGHT:
            case KeyEvent.KEYCODE_DPAD_CENTER:
            case KeyEvent.KEYCODE_DPAD_UP:
            case KeyEvent.KEYCODE_DPAD_DOWN:
                return 0;
            }
        }
        else if (context.hatXAxis == -1 &&
                 context.hatYAxis == -1 &&
                 context.isXboxController &&
                 event.getKeyCode() == KeyEvent.KEYCODE_UNKNOWN) {
            // If there's not a proper Xbox controller mapping, we'll translate the raw d-pad
            // scan codes into proper key codes
            switch (event.getScanCode())
            {
            case 704:
                return KeyEvent.KEYCODE_DPAD_LEFT;
            case 705:
                return KeyEvent.KEYCODE_DPAD_RIGHT;
            case 706:
                return KeyEvent.KEYCODE_DPAD_UP;
            case 707:
                return KeyEvent.KEYCODE_DPAD_DOWN;
            }
        }

        // Past here we can fixup the keycode and potentially trigger
        // another special case so we need to remember what keycode we're using
        int keyCode = event.getKeyCode();

        // This is a hack for (at least) the "Tablet Remote" app
        // which sends BACK with META_ALT_ON instead of KEYCODE_BUTTON_B
        if (keyCode == KeyEvent.KEYCODE_BACK &&
                !event.hasNoModifiers() &&
                (event.getFlags() & KeyEvent.FLAG_SOFT_KEYBOARD) != 0)
        {
            keyCode = KeyEvent.KEYCODE_BUTTON_B;
        }

        if (keyCode == KeyEvent.KEYCODE_BUTTON_START ||
                keyCode == KeyEvent.KEYCODE_MENU) {
            // Ensure that we never use back as start if we have a real start
            context.backIsStart = false;
        }
        else if (keyCode == KeyEvent.KEYCODE_BUTTON_SELECT) {
            // Don't use mode as select if we have a select
            context.modeIsSelect = false;
        }
        else if (context.backIsStart && keyCode == KeyEvent.KEYCODE_BACK) {
            // Emulate the start button with back
            return KeyEvent.KEYCODE_BUTTON_START;
        }
        else if (context.modeIsSelect && keyCode == KeyEvent.KEYCODE_BUTTON_MODE) {
            // Emulate the select button with mode
            return KeyEvent.KEYCODE_BUTTON_SELECT;
        }

        return keyCode;
    }

    private Vector2d populateCachedVector(float x, float y) {
        // Reinitialize our cached Vector2d object
        inputVector.initialize(x, y);
        return inputVector;
    }

    private void handleDeadZone(Vector2d stickVector, float deadzoneRadius) {
        if (stickVector.getMagnitude() <= deadzoneRadius) {
            // Deadzone
            stickVector.initialize(0, 0);
        }

        // We're not normalizing here because we let the computer handle the deadzones.
        // Normalizing can make the deadzones larger than they should be after the computer also
        // evaluates the deadzone.
    }

    private void handleAxisSet(InputDeviceContext context, float lsX, float lsY, float rsX,
                               float rsY, float lt, float rt, float hatX, float hatY) {

        if (context.leftStickXAxis != -1 && context.leftStickYAxis != -1) {
            Vector2d leftStickVector = populateCachedVector(lsX, lsY);

            handleDeadZone(leftStickVector, context.leftStickDeadzoneRadius);

            context.leftStickX = (short) (leftStickVector.getX() * 0x7FFE);
            context.leftStickY = (short) (-leftStickVector.getY() * 0x7FFE);
        }

        if (context.rightStickXAxis != -1 && context.rightStickYAxis != -1) {
            Vector2d rightStickVector = populateCachedVector(rsX, rsY);

            handleDeadZone(rightStickVector, context.rightStickDeadzoneRadius);

            context.rightStickX = (short) (rightStickVector.getX() * 0x7FFE);
            context.rightStickY = (short) (-rightStickVector.getY() * 0x7FFE);
        }

        if (context.leftTriggerAxis != -1 && context.rightTriggerAxis != -1) {
            if (context.triggersIdleNegative) {
                lt = (lt + 1) / 2;
                rt = (rt + 1) / 2;
            }

            if (lt <= context.triggerDeadzone) {
                lt = 0;
            }
            if (rt <= context.triggerDeadzone) {
                rt = 0;
            }

            context.leftTrigger = (byte)(lt * 0xFF);
            context.rightTrigger = (byte)(rt * 0xFF);
        }

        if (context.hatXAxis != -1 && context.hatYAxis != -1) {
            context.inputMap &= ~(ControllerPacket.LEFT_FLAG | ControllerPacket.RIGHT_FLAG);
            if (hatX < -0.5) {
                context.inputMap |= ControllerPacket.LEFT_FLAG;
            }
            else if (hatX > 0.5) {
                context.inputMap |= ControllerPacket.RIGHT_FLAG;
            }

            context.inputMap &= ~(ControllerPacket.UP_FLAG | ControllerPacket.DOWN_FLAG);
            if (hatY < -0.5) {
                context.inputMap |= ControllerPacket.UP_FLAG;
            }
            else if (hatY > 0.5) {
                context.inputMap |= ControllerPacket.DOWN_FLAG;
            }
        }

        sendControllerInputPacket(context);
    }

    public boolean handleMotionEvent(MotionEvent event) {
        InputDeviceContext context = getContextForDevice(event.getDevice());
        float lsX = 0, lsY = 0, rsX = 0, rsY = 0, rt = 0, lt = 0, hatX = 0, hatY = 0;

        // We purposefully ignore the historical values in the motion event as it makes
        // the controller feel sluggish for some users.

        if (context.leftStickXAxis != -1 && context.leftStickYAxis != -1) {
            lsX = event.getAxisValue(context.leftStickXAxis);
            lsY = event.getAxisValue(context.leftStickYAxis);
        }

        if (context.rightStickXAxis != -1 && context.rightStickYAxis != -1) {
            rsX = event.getAxisValue(context.rightStickXAxis);
            rsY = event.getAxisValue(context.rightStickYAxis);
        }

        if (context.leftTriggerAxis != -1 && context.rightTriggerAxis != -1) {
            lt = event.getAxisValue(context.leftTriggerAxis);
            rt = event.getAxisValue(context.rightTriggerAxis);
        }

        if (context.hatXAxis != -1 && context.hatYAxis != -1) {
            hatX = event.getAxisValue(MotionEvent.AXIS_HAT_X);
            hatY = event.getAxisValue(MotionEvent.AXIS_HAT_Y);
        }

        handleAxisSet(context, lsX, lsY, rsX, rsY, lt, rt, hatX, hatY);

        return true;
    }

    public boolean handleButtonUp(KeyEvent event) {
        InputDeviceContext context = getContextForDevice(event.getDevice());

        int keyCode = handleRemapping(context, event);
        if (keyCode == 0) {
            return true;
        }

        // If the button hasn't been down long enough, sleep for a bit before sending the up event
        // This allows "instant" button presses (like OUYA's virtual menu button) to work. This
        // path should not be triggered during normal usage.
        if (SystemClock.uptimeMillis() - event.getDownTime() < ControllerHandler.MINIMUM_BUTTON_DOWN_TIME_MS)
        {
            // Since our sleep time is so short (10 ms), it shouldn't cause a problem doing this in the
            // UI thread.
            try {
                Thread.sleep(ControllerHandler.MINIMUM_BUTTON_DOWN_TIME_MS);
            } catch (InterruptedException ignored) {}
        }

        switch (keyCode) {
        case KeyEvent.KEYCODE_BUTTON_MODE:
            context.inputMap &= ~ControllerPacket.SPECIAL_BUTTON_FLAG;
            break;
        case KeyEvent.KEYCODE_BUTTON_START:
        case KeyEvent.KEYCODE_MENU:
            if (SystemClock.uptimeMillis() - context.startDownTime > ControllerHandler.START_DOWN_TIME_KEYB_MS) {
                // FIXME: The stock keyboard doesn't have controller focus so isn't usable. I'm not enabling this shortcut
                // until we have a custom keyboard or some other fix
                //gestures.showKeyboard();
            }
            context.inputMap &= ~ControllerPacket.PLAY_FLAG;
            break;
        case KeyEvent.KEYCODE_BACK:
        case KeyEvent.KEYCODE_BUTTON_SELECT:
            context.inputMap &= ~ControllerPacket.BACK_FLAG;
            break;
        case KeyEvent.KEYCODE_DPAD_LEFT:
            context.inputMap &= ~ControllerPacket.LEFT_FLAG;
            break;
        case KeyEvent.KEYCODE_DPAD_RIGHT:
            context.inputMap &= ~ControllerPacket.RIGHT_FLAG;
            break;
        case KeyEvent.KEYCODE_DPAD_UP:
            context.inputMap &= ~ControllerPacket.UP_FLAG;
            break;
        case KeyEvent.KEYCODE_DPAD_DOWN:
            context.inputMap &= ~ControllerPacket.DOWN_FLAG;
            break;
        case KeyEvent.KEYCODE_BUTTON_B:
            context.inputMap &= ~ControllerPacket.B_FLAG;
            break;
        case KeyEvent.KEYCODE_DPAD_CENTER:
        case KeyEvent.KEYCODE_BUTTON_A:
            context.inputMap &= ~ControllerPacket.A_FLAG;
            break;
        case KeyEvent.KEYCODE_BUTTON_X:
            context.inputMap &= ~ControllerPacket.X_FLAG;
            break;
        case KeyEvent.KEYCODE_BUTTON_Y:
            context.inputMap &= ~ControllerPacket.Y_FLAG;
            break;
        case KeyEvent.KEYCODE_BUTTON_L1:
            context.inputMap &= ~ControllerPacket.LB_FLAG;
            context.lastLbUpTime = SystemClock.uptimeMillis();
            break;
        case KeyEvent.KEYCODE_BUTTON_R1:
            context.inputMap &= ~ControllerPacket.RB_FLAG;
            context.lastRbUpTime = SystemClock.uptimeMillis();
            break;
        case KeyEvent.KEYCODE_BUTTON_THUMBL:
            context.inputMap &= ~ControllerPacket.LS_CLK_FLAG;
            break;
        case KeyEvent.KEYCODE_BUTTON_THUMBR:
            context.inputMap &= ~ControllerPacket.RS_CLK_FLAG;
            break;
        case KeyEvent.KEYCODE_BUTTON_L2:
            context.leftTrigger = 0;
            break;
        case KeyEvent.KEYCODE_BUTTON_R2:
            context.rightTrigger = 0;
            break;
        default:
            return false;
        }

        // Check if we're emulating the select button
        if ((context.emulatingButtonFlags & ControllerHandler.EMULATING_SELECT) != 0)
        {
            // If either start or LB is up, select comes up too
            if ((context.inputMap & ControllerPacket.PLAY_FLAG) == 0 ||
                (context.inputMap & ControllerPacket.LB_FLAG) == 0)
            {
                context.inputMap &= ~ControllerPacket.BACK_FLAG;

                context.emulatingButtonFlags &= ~ControllerHandler.EMULATING_SELECT;

                try {
                    Thread.sleep(EMULATED_SELECT_UP_DELAY_MS);
                } catch (InterruptedException ignored) {}
            }
        }

        // Check if we're emulating the special button
        if ((context.emulatingButtonFlags & ControllerHandler.EMULATING_SPECIAL) != 0)
        {
            // If either start or select and RB is up, the special button comes up too
            if ((context.inputMap & ControllerPacket.PLAY_FLAG) == 0 ||
                ((context.inputMap & ControllerPacket.BACK_FLAG) == 0 &&
                 (context.inputMap & ControllerPacket.RB_FLAG) == 0))
            {
                context.inputMap &= ~ControllerPacket.SPECIAL_BUTTON_FLAG;

                context.emulatingButtonFlags &= ~ControllerHandler.EMULATING_SPECIAL;

                try {
                    Thread.sleep(EMULATED_SPECIAL_UP_DELAY_MS);
                } catch (InterruptedException ignored) {}
            }
        }

        sendControllerInputPacket(context);
        return true;
    }

    public boolean handleButtonDown(KeyEvent event) {
        InputDeviceContext context = getContextForDevice(event.getDevice());

        int keyCode = handleRemapping(context, event);
        if (keyCode == 0) {
            return true;
        }

        switch (keyCode) {
        case KeyEvent.KEYCODE_BUTTON_MODE:
            context.inputMap |= ControllerPacket.SPECIAL_BUTTON_FLAG;
            break;
        case KeyEvent.KEYCODE_BUTTON_START:
        case KeyEvent.KEYCODE_MENU:
            if (event.getRepeatCount() == 0) {
                context.startDownTime = SystemClock.uptimeMillis();
            }
            context.inputMap |= ControllerPacket.PLAY_FLAG;
            break;
        case KeyEvent.KEYCODE_BACK:
        case KeyEvent.KEYCODE_BUTTON_SELECT:
            context.inputMap |= ControllerPacket.BACK_FLAG;
            break;
        case KeyEvent.KEYCODE_DPAD_LEFT:
            context.inputMap |= ControllerPacket.LEFT_FLAG;
            break;
        case KeyEvent.KEYCODE_DPAD_RIGHT:
            context.inputMap |= ControllerPacket.RIGHT_FLAG;
            break;
        case KeyEvent.KEYCODE_DPAD_UP:
            context.inputMap |= ControllerPacket.UP_FLAG;
            break;
        case KeyEvent.KEYCODE_DPAD_DOWN:
            context.inputMap |= ControllerPacket.DOWN_FLAG;
            break;
        case KeyEvent.KEYCODE_BUTTON_B:
            context.inputMap |= ControllerPacket.B_FLAG;
            break;
        case KeyEvent.KEYCODE_DPAD_CENTER:
        case KeyEvent.KEYCODE_BUTTON_A:
            context.inputMap |= ControllerPacket.A_FLAG;
            break;
        case KeyEvent.KEYCODE_BUTTON_X:
            context.inputMap |= ControllerPacket.X_FLAG;
            break;
        case KeyEvent.KEYCODE_BUTTON_Y:
            context.inputMap |= ControllerPacket.Y_FLAG;
            break;
        case KeyEvent.KEYCODE_BUTTON_L1:
            context.inputMap |= ControllerPacket.LB_FLAG;
            break;
        case KeyEvent.KEYCODE_BUTTON_R1:
            context.inputMap |= ControllerPacket.RB_FLAG;
            break;
        case KeyEvent.KEYCODE_BUTTON_THUMBL:
            context.inputMap |= ControllerPacket.LS_CLK_FLAG;
            break;
        case KeyEvent.KEYCODE_BUTTON_THUMBR:
            context.inputMap |= ControllerPacket.RS_CLK_FLAG;
            break;
        case KeyEvent.KEYCODE_BUTTON_L2:
            context.leftTrigger = (byte)0xFF;
            break;
        case KeyEvent.KEYCODE_BUTTON_R2:
            context.rightTrigger = (byte)0xFF;
            break;
        default:
            return false;
        }

        // Start+LB acts like select for controllers with one button
        if ((context.inputMap & ControllerPacket.PLAY_FLAG) != 0 &&
            ((context.inputMap & ControllerPacket.LB_FLAG) != 0 ||
              SystemClock.uptimeMillis() - context.lastLbUpTime <= MAXIMUM_BUMPER_UP_DELAY_MS))
        {
            context.inputMap &= ~(ControllerPacket.PLAY_FLAG | ControllerPacket.LB_FLAG);
            context.inputMap |= ControllerPacket.BACK_FLAG;

            context.emulatingButtonFlags |= ControllerHandler.EMULATING_SELECT;
        }

        // We detect select+start or start+RB as the special button combo
        if (((context.inputMap & ControllerPacket.RB_FLAG) != 0 ||
             (SystemClock.uptimeMillis() - context.lastRbUpTime <= MAXIMUM_BUMPER_UP_DELAY_MS) ||
             (context.inputMap & ControllerPacket.BACK_FLAG) != 0) &&
            (context.inputMap & ControllerPacket.PLAY_FLAG) != 0)
        {
            context.inputMap &= ~(ControllerPacket.BACK_FLAG | ControllerPacket.PLAY_FLAG | ControllerPacket.RB_FLAG);
            context.inputMap |= ControllerPacket.SPECIAL_BUTTON_FLAG;

            context.emulatingButtonFlags |= ControllerHandler.EMULATING_SPECIAL;
        }

        // Send a new input packet if this is the first instance of a button down event
        // or anytime if we're emulating a button
        if (event.getRepeatCount() == 0 || context.emulatingButtonFlags != 0) {
            sendControllerInputPacket(context);
        }
        return true;
    }

    @Override
    public void reportControllerState(int controllerId, short buttonFlags,
                                      float leftStickX, float leftStickY,
                                      float rightStickX, float rightStickY,
                                      float leftTrigger, float rightTrigger) {
        UsbDeviceContext context = usbDeviceContexts.get(controllerId);

        Vector2d leftStickVector = populateCachedVector(leftStickX, leftStickY);

        handleDeadZone(leftStickVector, context.leftStickDeadzoneRadius);

        context.leftStickX = (short) (leftStickVector.getX() * 0x7FFE);
        context.leftStickY = (short) (-leftStickVector.getY() * 0x7FFE);

        Vector2d rightStickVector = populateCachedVector(rightStickX, rightStickY);

        handleDeadZone(rightStickVector, context.rightStickDeadzoneRadius);

        context.rightStickX = (short) (rightStickVector.getX() * 0x7FFE);
        context.rightStickY = (short) (-rightStickVector.getY() * 0x7FFE);

        if (leftTrigger <= context.triggerDeadzone) {
            leftTrigger = 0;
        }
        if (rightTrigger <= context.triggerDeadzone) {
            rightTrigger = 0;
        }

        context.leftTrigger = (byte)(leftTrigger * 0xFF);
        context.rightTrigger = (byte)(rightTrigger * 0xFF);

        context.inputMap = buttonFlags;

        sendControllerInputPacket(context);
    }

    @Override
    public void deviceRemoved(int controllerId) {
        UsbDeviceContext context = usbDeviceContexts.get(controllerId);
        if (context != null) {
            LimeLog.info("Removed controller: "+controllerId);
            releaseControllerNumber(context);
            usbDeviceContexts.remove(controllerId);
        }
    }

    @Override
    public void deviceAdded(int controllerId) {
        UsbDeviceContext context = createUsbDeviceContextForDevice(controllerId);
        usbDeviceContexts.put(controllerId, context);
    }

    class GenericControllerContext {
        public int id;

        public float leftStickDeadzoneRadius;
        public float rightStickDeadzoneRadius;
        public float triggerDeadzone;

        public boolean assignedControllerNumber;
        public boolean reservedControllerNumber;
        public short controllerNumber;

        public short inputMap = 0x0000;
        public byte leftTrigger = 0x00;
        public byte rightTrigger = 0x00;
        public short rightStickX = 0x0000;
        public short rightStickY = 0x0000;
        public short leftStickX = 0x0000;
        public short leftStickY = 0x0000;
    }

    class InputDeviceContext extends GenericControllerContext {
        public String name;

        public int leftStickXAxis = -1;
        public int leftStickYAxis = -1;

        public int rightStickXAxis = -1;
        public int rightStickYAxis = -1;

        public int leftTriggerAxis = -1;
        public int rightTriggerAxis = -1;
        public boolean triggersIdleNegative;

        public int hatXAxis = -1;
        public int hatYAxis = -1;

        public boolean isDualShock4;
        public boolean isXboxController;
        public boolean isServal;
        public boolean backIsStart;
        public boolean modeIsSelect;
        public boolean ignoreBack;
        public boolean hasJoystickAxes;

        public int emulatingButtonFlags = 0;

        // Used for OUYA bumper state tracking since they force all buttons
        // up when the OUYA button goes down. We watch the last time we get
        // a bumper up and compare that to our maximum delay when we receive
        // a Start button press to see if we should activate one of our
        // emulated button combos.
        public long lastLbUpTime = 0;
        public long lastRbUpTime = 0;

        public long startDownTime = 0;
    }

    class UsbDeviceContext extends GenericControllerContext {}
}<|MERGE_RESOLUTION|>--- conflicted
+++ resolved
@@ -362,11 +362,7 @@
             }
             // Samsung's face buttons appear as a non-virtual button so we'll explicitly ignore
             // back presses on this device
-<<<<<<< HEAD
-            else if (devName.equals("sec_touchscreen")) {
-=======
             else if (devName.equals("sec_touchscreen") || devName.equals("sec_touchkey")) {
->>>>>>> 7594e51a
                 context.ignoreBack = true;
             }
             // The Serval has a couple of unknown buttons that are start and select. It also has
