package com.limelight;


import com.limelight.binding.PlatformBinding;
import com.limelight.binding.input.ControllerHandler;
import com.limelight.binding.input.KeyboardTranslator;
import com.limelight.binding.input.TouchContext;
import com.limelight.binding.input.evdev.EvdevListener;
import com.limelight.binding.input.evdev.EvdevWatcher;
import com.limelight.binding.video.ConfigurableDecoderRenderer;
import com.limelight.nvstream.NvConnection;
import com.limelight.nvstream.NvConnectionListener;
import com.limelight.nvstream.StreamConfiguration;
import com.limelight.nvstream.av.video.VideoDecoderRenderer;
import com.limelight.nvstream.input.KeyboardPacket;
import com.limelight.nvstream.input.MouseButtonPacket;
import com.limelight.preferences.PreferenceConfiguration;
import com.limelight.utils.Dialog;
import com.limelight.utils.SpinnerDialog;

import android.annotation.SuppressLint;
import android.app.Activity;
import android.content.Context;
import android.graphics.Point;
import android.media.AudioManager;
import android.net.ConnectivityManager;
import android.net.wifi.WifiManager;
import android.os.Bundle;
import android.os.Handler;
import android.view.Display;
import android.view.InputDevice;
import android.view.KeyEvent;
import android.view.MotionEvent;
import android.view.SurfaceHolder;
import android.view.SurfaceView;
import android.view.View;
import android.view.View.OnGenericMotionListener;
import android.view.View.OnSystemUiVisibilityChangeListener;
import android.view.View.OnTouchListener;
import android.view.ViewGroup;
import android.view.Window;
import android.view.WindowManager;
import android.widget.Toast;


public class Game extends Activity implements SurfaceHolder.Callback,
	OnGenericMotionListener, OnTouchListener, NvConnectionListener, EvdevListener,
	OnSystemUiVisibilityChangeListener
{
	private int lastMouseX = Integer.MIN_VALUE;
	private int lastMouseY = Integer.MIN_VALUE;
	private int lastButtonState = 0;
	
	// Only 2 touches are supported
	private TouchContext[] touchContextMap = new TouchContext[2];
	
	private ControllerHandler controllerHandler;
	private KeyboardTranslator keybTranslator;
	
	private PreferenceConfiguration prefConfig;
	private Point screenSize = new Point(0, 0);
	
	private NvConnection conn;
	private SpinnerDialog spinner;
	private boolean displayedFailureDialog = false;
	private boolean connecting = false;
	private boolean connected = false;
	
	private EvdevWatcher evdevWatcher;
	private int modifierFlags = 0;
	private boolean grabbedInput = true;
	private boolean grabComboDown = false;
	
	private ConfigurableDecoderRenderer decoderRenderer;
	
	private WifiManager.WifiLock wifiLock;
	
	private int drFlags = 0;
	
	public static final String EXTRA_HOST = "Host";
	public static final String EXTRA_APP = "App";
	public static final String EXTRA_UNIQUEID = "UniqueId";
	public static final String EXTRA_STREAMING_REMOTE = "Remote";
	
	@Override
	protected void onCreate(Bundle savedInstanceState) {
		super.onCreate(savedInstanceState);
		
		// We don't want a title bar
		requestWindowFeature(Window.FEATURE_NO_TITLE);
		
		// Full-screen and don't let the display go off
		getWindow().addFlags(
				WindowManager.LayoutParams.FLAG_FULLSCREEN |
				WindowManager.LayoutParams.FLAG_KEEP_SCREEN_ON);
		
		// If we're going to use immersive mode, we want to have
		// the entire screen
		if (android.os.Build.VERSION.SDK_INT >= android.os.Build.VERSION_CODES.KITKAT) {
			getWindow().getDecorView().setSystemUiVisibility(
					View.SYSTEM_UI_FLAG_LAYOUT_STABLE |
					View.SYSTEM_UI_FLAG_LAYOUT_HIDE_NAVIGATION |
					View.SYSTEM_UI_FLAG_LAYOUT_FULLSCREEN);
			
			getWindow().addFlags(WindowManager.LayoutParams.FLAG_LAYOUT_IN_SCREEN);
		}
		
		// Listen for UI visibility events
		getWindow().getDecorView().setOnSystemUiVisibilityChangeListener(this);
		
		// Change volume button behavior
		setVolumeControlStream(AudioManager.STREAM_MUSIC);
		
		// Inflate the content
		setContentView(R.layout.activity_game);
		
		// Start the spinner
		spinner = SpinnerDialog.displayDialog(this, getResources().getString(R.string.conn_establishing_title),
				getResources().getString(R.string.conn_establishing_msg), true);
		
		// Read the stream preferences
		prefConfig = PreferenceConfiguration.readPreferences(this);
		switch (prefConfig.decoder) {
		case PreferenceConfiguration.FORCE_SOFTWARE_DECODER:
			drFlags |= VideoDecoderRenderer.FLAG_FORCE_SOFTWARE_DECODING;
			break;
		case PreferenceConfiguration.AUTOSELECT_DECODER:
			break;
		case PreferenceConfiguration.FORCE_HARDWARE_DECODER:
			drFlags |= VideoDecoderRenderer.FLAG_FORCE_HARDWARE_DECODING;
			break;
		}
		
		if (prefConfig.stretchVideo) {
			drFlags |= VideoDecoderRenderer.FLAG_FILL_SCREEN;
		}
		
		Display display = getWindowManager().getDefaultDisplay();
		display.getSize(screenSize);
		
		// Listen for events on the game surface
		SurfaceView sv = (SurfaceView) findViewById(R.id.surfaceView);
		sv.setOnGenericMotionListener(this);
		sv.setOnTouchListener(this);
		        
		// Warn the user if they're on a metered connection
		checkDataConnection();
		
		// Make sure Wi-Fi is fully powered up
		WifiManager wifiMgr = (WifiManager) getSystemService(Context.WIFI_SERVICE);
		wifiLock = wifiMgr.createWifiLock(WifiManager.WIFI_MODE_FULL_HIGH_PERF, "Limelight");
		wifiLock.setReferenceCounted(false);
		wifiLock.acquire();
		
		String host = Game.this.getIntent().getStringExtra(EXTRA_HOST);
		String app = Game.this.getIntent().getStringExtra(EXTRA_APP);
		String uniqueId = Game.this.getIntent().getStringExtra(EXTRA_UNIQUEID);
		
		decoderRenderer = new ConfigurableDecoderRenderer();
		decoderRenderer.initializeWithFlags(drFlags);
        
		StreamConfiguration config = new StreamConfiguration.Builder()
                .setResolution(prefConfig.width, prefConfig.height)
                .setRefreshRate(prefConfig.fps)
                .setApp(app)
                .setBitrate(prefConfig.bitrate * 1000)
                .setEnableSops(prefConfig.enableSops)
                .enableAdaptiveResolution((decoderRenderer.getCapabilities() &
                        VideoDecoderRenderer.CAPABILITY_ADAPTIVE_RESOLUTION) != 0)
                .enableLocalAudioPlayback(prefConfig.playHostAudio)
                .build();

		// Initialize the connection
		conn = new NvConnection(host, uniqueId, Game.this, config, PlatformBinding.getCryptoProvider(this));
		keybTranslator = new KeyboardTranslator(conn);
		controllerHandler = new ControllerHandler(conn);
		
		SurfaceHolder sh = sv.getHolder();
		if (prefConfig.stretchVideo || !decoderRenderer.isHardwareAccelerated()) {
			// Set the surface to the size of the video
			sh.setFixedSize(prefConfig.width, prefConfig.height);
		}
		
		// Initialize touch contexts
		for (int i = 0; i < touchContextMap.length; i++) {
			touchContextMap[i] = new TouchContext(conn, i);
		}
		
		if (LimelightBuildProps.ROOT_BUILD) {
			// Start watching for raw input
			evdevWatcher = new EvdevWatcher(this);
			evdevWatcher.start();
		}
		
		// The connection will be started when the surface gets created
		sh.addCallback(this);
	}
	
	private void resizeSurfaceWithAspectRatio(SurfaceView sv, double vidWidth, double vidHeight)
	{
		// Get the visible width of the activity
	    double visibleWidth = getWindow().getDecorView().getWidth();
	    
	    ViewGroup.LayoutParams lp = sv.getLayoutParams();
	    
	    // Calculate the new size of the SurfaceView
	    lp.width = (int) visibleWidth;
	    lp.height = (int) ((vidHeight / vidWidth) * visibleWidth);

	    // Apply the size change
	    sv.setLayoutParams(lp);
	}
	
	private void checkDataConnection()
	{
		ConnectivityManager mgr = (ConnectivityManager) getSystemService(Context.CONNECTIVITY_SERVICE);
		if (mgr.isActiveNetworkMetered()) {
			displayTransientMessage(getResources().getString(R.string.conn_metered));
		}
	}

	@SuppressLint("InlinedApi")
	private Runnable hideSystemUi = new Runnable() {
			@Override
			public void run() {
				// Use immersive mode on 4.4+ or standard low profile on previous builds
				if (android.os.Build.VERSION.SDK_INT >= android.os.Build.VERSION_CODES.KITKAT) {
					Game.this.getWindow().getDecorView().setSystemUiVisibility(
							View.SYSTEM_UI_FLAG_LAYOUT_STABLE |
							View.SYSTEM_UI_FLAG_LAYOUT_HIDE_NAVIGATION |
							View.SYSTEM_UI_FLAG_LAYOUT_FULLSCREEN |
							View.SYSTEM_UI_FLAG_HIDE_NAVIGATION |
							View.SYSTEM_UI_FLAG_FULLSCREEN |
							View.SYSTEM_UI_FLAG_IMMERSIVE_STICKY);
				}
				else {
					Game.this.getWindow().getDecorView().setSystemUiVisibility(
							View.SYSTEM_UI_FLAG_FULLSCREEN |
							View.SYSTEM_UI_FLAG_LOW_PROFILE);
				}
			}
	};

	private void hideSystemUi(int delay) {
		Handler h = getWindow().getDecorView().getHandler();
		if (h != null) {
			h.removeCallbacks(hideSystemUi);
			h.postDelayed(hideSystemUi, delay);               
		}
	}
	
	@Override
	protected void onStop() {
		super.onStop();
		
		SpinnerDialog.closeDialogs(this);
		Dialog.closeDialogs();
		
		displayedFailureDialog = true;
		stopConnection();
		
		int averageEndToEndLat = decoderRenderer.getAverageEndToEndLatency();
		int averageDecoderLat = decoderRenderer.getAverageDecoderLatency();
		String message = null;
		if (averageEndToEndLat > 0) {
			message = getResources().getString(R.string.conn_client_latency)+" "+averageEndToEndLat+" ms";
			if (averageDecoderLat > 0) {
				message += " ("+getResources().getString(R.string.conn_client_latency_hw)+" "+averageDecoderLat+" ms)";
			}
		}
		else if (averageDecoderLat > 0) {
			message = getResources().getString(R.string.conn_hardware_latency)+" "+averageDecoderLat+" ms";
		}
		
		if (message != null) {
			Toast.makeText(this, message, Toast.LENGTH_LONG).show();
		}

		finish();
	}
	
	@Override
	protected void onDestroy() {
		super.onDestroy();
		
		wifiLock.release();
	}
	
	private Runnable toggleGrab = new Runnable() {
		@Override
		public void run() {
			
			if (evdevWatcher != null) {
				if (grabbedInput) {
					evdevWatcher.ungrabAll();
				}
				else {
					evdevWatcher.regrabAll();
				}
			}
			
			grabbedInput = !grabbedInput;
		}
	};
	
	// Returns true if the key stroke was consumed
	private boolean handleSpecialKeys(short translatedKey, boolean down) {
		int modifierMask = 0;
		
		// Mask off the high byte
		translatedKey &= 0xff;
		
		if (translatedKey == KeyboardTranslator.VK_CONTROL) {
			modifierMask = KeyboardPacket.MODIFIER_CTRL;
		}
		else if (translatedKey == KeyboardTranslator.VK_SHIFT) {
			modifierMask = KeyboardPacket.MODIFIER_SHIFT;
		}
		else if (translatedKey == KeyboardTranslator.VK_ALT) {
			modifierMask = KeyboardPacket.MODIFIER_ALT;
		}
		
		if (down) {
			this.modifierFlags |= modifierMask;
		}
		else {
			this.modifierFlags &= ~modifierMask;
		}
		
		// Check if Ctrl+Shift+Z is pressed
		if (translatedKey == KeyboardTranslator.VK_Z &&
			(modifierFlags & (KeyboardPacket.MODIFIER_CTRL | KeyboardPacket.MODIFIER_SHIFT)) ==
				(KeyboardPacket.MODIFIER_CTRL | KeyboardPacket.MODIFIER_SHIFT))
		{
			if (down) {
				// Now that we've pressed the magic combo
				// we'll wait for one of the keys to come up
				grabComboDown = true;
			}
			else {
				// Toggle the grab if Z comes up
				Handler h = getWindow().getDecorView().getHandler();
				if (h != null) {
					h.postDelayed(toggleGrab, 250);               
				}
				
				grabComboDown = false;
			}
			
			return true;
		}
		// Toggle the grab if control or shift comes up
		else if (grabComboDown) {
			Handler h = getWindow().getDecorView().getHandler();
			if (h != null) {
				h.postDelayed(toggleGrab, 250);               
			}
			
			grabComboDown = false;
			return true;
		}
		
		// Not a special combo
		return false;
	}
	
	private static byte getModifierState(KeyEvent event) {
		byte modifier = 0;
		if (event.isShiftPressed()) {
			modifier |= KeyboardPacket.MODIFIER_SHIFT;
		}
		if (event.isCtrlPressed()) {
			modifier |= KeyboardPacket.MODIFIER_CTRL;
		}
		if (event.isAltPressed()) {
			modifier |= KeyboardPacket.MODIFIER_ALT;
		}
		return modifier;
	}
	
	private byte getModifierState() {
		return (byte) modifierFlags;
	}
	
	@Override
	public boolean onKeyDown(int keyCode, KeyEvent event) {
		InputDevice dev = event.getDevice();
		if (dev == null) {
			return super.onKeyDown(keyCode, event);
		}
		
		// Pass-through virtual navigation keys
		if ((event.getFlags() & KeyEvent.FLAG_VIRTUAL_HARD_KEY) != 0) {
			return super.onKeyDown(keyCode, event);
		}
		
		// Try the controller handler first
		boolean handled = controllerHandler.handleButtonDown(keyCode, event);
		if (!handled) {
			// Try the keyboard handler
			short translated = keybTranslator.translate(event.getKeyCode());
			if (translated == 0) {
				return super.onKeyDown(keyCode, event);
			}
			
			// Let this method take duplicate key down events
			if (handleSpecialKeys(translated, true)) {
				return true;
			}
			
			// Eat repeat down events
			if (event.getRepeatCount() > 0) {
				return true;
			}
			
			// Pass through keyboard input if we're not grabbing
			if (!grabbedInput) {
				return super.onKeyDown(keyCode, event);
			}
			
			keybTranslator.sendKeyDown(translated,
					getModifierState(event));
		}
		
		return true;
	}
	
	@Override
	public boolean onKeyUp(int keyCode, KeyEvent event) {
		InputDevice dev = event.getDevice();
		if (dev == null) {
			return super.onKeyUp(keyCode, event);
		}
		
		// Pass-through virtual navigation keys
		if ((event.getFlags() & KeyEvent.FLAG_VIRTUAL_HARD_KEY) != 0) {
			return super.onKeyUp(keyCode, event);
		}
		
		// Try the controller handler first
		boolean handled = controllerHandler.handleButtonUp(keyCode, event);
		if (!handled) {
			// Try the keyboard handler
			short translated = keybTranslator.translate(event.getKeyCode());
			if (translated == 0) {
				return super.onKeyUp(keyCode, event);
			}
			
			if (handleSpecialKeys(translated, false)) {
				return true;
			}
			
			// Pass through keyboard input if we're not grabbing
			if (!grabbedInput) {
				return super.onKeyUp(keyCode, event);
			}
			
			keybTranslator.sendKeyUp(translated,
					getModifierState(event));
		}
		
		return true;
	}
	
	private TouchContext getTouchContext(int actionIndex)
	{	
		if (actionIndex < touchContextMap.length) {
			return touchContextMap[actionIndex];
		}
		else {
			return null;
		}
	}

	// Returns true if the event was consumed
	private boolean handleMotionEvent(MotionEvent event) {
		// Pass through keyboard input if we're not grabbing
		if (!grabbedInput) {
			return false;
		}

		if ((event.getSource() & InputDevice.SOURCE_CLASS_JOYSTICK) != 0) {
			if (controllerHandler.handleMotionEvent(event)) {
				return true;
			}		
		}
		else if ((event.getSource() & InputDevice.SOURCE_CLASS_POINTER) != 0)
		{
			// This case is for touch-based input devices
			if (event.getSource() == InputDevice.SOURCE_TOUCHSCREEN ||
					event.getSource() == InputDevice.SOURCE_STYLUS)
			{
				int actionIndex = event.getActionIndex();

				int eventX = (int)event.getX(actionIndex);
				int eventY = (int)event.getY(actionIndex);

				TouchContext context = getTouchContext(actionIndex);
				if (context == null) {
					return false;
				}

				switch (event.getActionMasked())
				{
				case MotionEvent.ACTION_POINTER_DOWN:
				case MotionEvent.ACTION_DOWN:
					context.touchDownEvent(eventX, eventY);
					break;
				case MotionEvent.ACTION_POINTER_UP:
				case MotionEvent.ACTION_UP:
					context.touchUpEvent(eventX, eventY);
					if (actionIndex == 0 && event.getPointerCount() > 1) {
						// The original secondary touch now becomes primary
						context.touchDownEvent((int)event.getX(1), (int)event.getY(1));
					}
					break;
				case MotionEvent.ACTION_MOVE:
					// ACTION_MOVE is special because it always has actionIndex == 0
					// We'll call the move handlers for all indexes manually
                    for (TouchContext aTouchContextMap : touchContextMap) {
                        if (aTouchContextMap.getActionIndex() < event.getPointerCount())
                        {
                            aTouchContextMap.touchMoveEvent(
                                    (int)event.getX(aTouchContextMap.getActionIndex()),
                                    (int)event.getY(aTouchContextMap.getActionIndex()));
                        }
                    }
					break;
				default:
					return false;
				}
			}
			// This case is for mice
			else if (event.getSource() == InputDevice.SOURCE_MOUSE)
			{
				int changedButtons = event.getButtonState() ^ lastButtonState;
				
				if (event.getActionMasked() == MotionEvent.ACTION_SCROLL) {
					// Send the vertical scroll packet
					byte vScrollClicks = (byte) event.getAxisValue(MotionEvent.AXIS_VSCROLL);
					conn.sendMouseScroll(vScrollClicks);
				}

				if ((changedButtons & MotionEvent.BUTTON_PRIMARY) != 0) {
					if ((event.getButtonState() & MotionEvent.BUTTON_PRIMARY) != 0) {
						conn.sendMouseButtonDown(MouseButtonPacket.BUTTON_LEFT);
					}
					else {
						conn.sendMouseButtonUp(MouseButtonPacket.BUTTON_LEFT);
					}
				}

				if ((changedButtons & MotionEvent.BUTTON_SECONDARY) != 0) {
					if ((event.getButtonState() & MotionEvent.BUTTON_SECONDARY) != 0) {
						conn.sendMouseButtonDown(MouseButtonPacket.BUTTON_RIGHT);
					}
					else {
						conn.sendMouseButtonUp(MouseButtonPacket.BUTTON_RIGHT);
					}
				}

				if ((changedButtons & MotionEvent.BUTTON_TERTIARY) != 0) {
					if ((event.getButtonState() & MotionEvent.BUTTON_TERTIARY) != 0) {
						conn.sendMouseButtonDown(MouseButtonPacket.BUTTON_MIDDLE);
					}
					else {
						conn.sendMouseButtonUp(MouseButtonPacket.BUTTON_MIDDLE);
					}
				}

				updateMousePosition((int)event.getX(), (int)event.getY());

				lastButtonState = event.getButtonState();
			}
			else
			{
				// Unknown source
				return false;
			}

			// Handled a known source
			return true;
		}

		// Unknown class
		return false;
	}
	
	@Override
	public boolean onTouchEvent(MotionEvent event) {
        return handleMotionEvent(event) || super.onTouchEvent(event);

    }

	@Override
	public boolean onGenericMotionEvent(MotionEvent event) {
        return handleMotionEvent(event) || super.onGenericMotionEvent(event);

    }
	
	private void updateMousePosition(int eventX, int eventY) {
		// Send a mouse move if we already have a mouse location
		// and the mouse coordinates change
		if (lastMouseX != Integer.MIN_VALUE &&
			lastMouseY != Integer.MIN_VALUE &&
			!(lastMouseX == eventX && lastMouseY == eventY))
		{
			int deltaX = eventX - lastMouseX;
			int deltaY = eventY - lastMouseY;
			
			// Scale the deltas if the device resolution is different
			// than the stream resolution
			deltaX = (int)Math.round((double)deltaX * ((double)prefConfig.width / (double)screenSize.x));
			deltaY = (int)Math.round((double)deltaY * ((double)prefConfig.height / (double)screenSize.y));
			
			conn.sendMouseMove((short)deltaX, (short)deltaY);
		}
		
		// Update pointer location for delta calculation next time
		lastMouseX = eventX;
		lastMouseY = eventY;
	}

	@Override
	public boolean onGenericMotion(View v, MotionEvent event) {
		return handleMotionEvent(event);
	}

	@SuppressLint("ClickableViewAccessibility")
	@Override
	public boolean onTouch(View v, MotionEvent event) {
		return handleMotionEvent(event);
	}

	@Override
	public void stageStarting(Stage stage) {
		if (spinner != null) {
			spinner.setMessage(getResources().getString(R.string.conn_starting)+" "+stage.getName());
		}
	}

	@Override
	public void stageComplete(Stage stage) {
	}
	
	private void stopConnection() {
		if (connecting || connected) {
			connecting = connected = false;
			conn.stop();
		}
		
		// Close the Evdev watcher to allow use of captured input devices
		if (evdevWatcher != null) {
			evdevWatcher.shutdown();
			evdevWatcher = null;
		}
	}

	@Override
	public void stageFailed(Stage stage) {
		if (spinner != null) {
			spinner.dismiss();
			spinner = null;
		}

		if (!displayedFailureDialog) {
			displayedFailureDialog = true;
			stopConnection();
			Dialog.displayDialog(this, getResources().getString(R.string.conn_error_title),
					getResources().getString(R.string.conn_error_msg)+" "+stage.getName(), true);
		}
	}

	@Override
	public void connectionTerminated(Exception e) {
		if (!displayedFailureDialog) {
			displayedFailureDialog = true;
			e.printStackTrace();
			
			stopConnection();
<<<<<<< HEAD
			Dialog.displayDialog(this, getResources().getString(R.string.conn_fail_title),
					getResources().getString(R.string.conn_fail_msg), true);
=======
			Dialog.displayDialog(this, "Connection Terminated", "The connection was terminated", true);
>>>>>>> 9d72314b
		}
	}

	@Override
	public void connectionStarted() {
		if (spinner != null) {
			spinner.dismiss();
			spinner = null;
		}
		
		connecting = false;
		connected = true;
		
		hideSystemUi(1000);
	}

	@Override
	public void displayMessage(final String message) {
		runOnUiThread(new Runnable() {
			@Override
			public void run() {
				Toast.makeText(Game.this, message, Toast.LENGTH_LONG).show();
			}
		});
	}

	@Override
	public void displayTransientMessage(final String message) {
		if (!prefConfig.disableWarnings) {
			runOnUiThread(new Runnable() {
				@Override
				public void run() {
					Toast.makeText(Game.this, message, Toast.LENGTH_LONG).show();
				}
			});	
		}
	}

	@Override
	public void surfaceChanged(SurfaceHolder holder, int format, int width, int height) {
	}

	@Override
	public void surfaceCreated(SurfaceHolder holder) {
		if (!connected && !connecting) {
			connecting = true;
			
			// Resize the surface to match the aspect ratio of the video
			// This must be done after the surface is created.
			if (!prefConfig.stretchVideo && decoderRenderer.isHardwareAccelerated()) {
				resizeSurfaceWithAspectRatio((SurfaceView) findViewById(R.id.surfaceView),
                        prefConfig.width, prefConfig.height);
			}
			
			conn.start(PlatformBinding.getDeviceName(), holder, drFlags,
					PlatformBinding.getAudioRenderer(), decoderRenderer);
		}
	}

	@Override
	public void surfaceDestroyed(SurfaceHolder holder) {
		if (connected) {
			stopConnection();
		}
	}

	@Override
	public void mouseMove(int deltaX, int deltaY) {
		conn.sendMouseMove((short) deltaX, (short) deltaY);
	}

	@Override
	public void mouseButtonEvent(int buttonId, boolean down) {
		byte buttonIndex;
		
		switch (buttonId)
		{
		case EvdevListener.BUTTON_LEFT:
			buttonIndex = MouseButtonPacket.BUTTON_LEFT;
			break;
		case EvdevListener.BUTTON_MIDDLE:
			buttonIndex = MouseButtonPacket.BUTTON_MIDDLE;
			break;
		case EvdevListener.BUTTON_RIGHT:
			buttonIndex = MouseButtonPacket.BUTTON_RIGHT;
			break;
		default:
			LimeLog.warning("Unhandled button: "+buttonId);
			return;
		}
		
		if (down) {
			conn.sendMouseButtonDown(buttonIndex);
		}
		else {
			conn.sendMouseButtonUp(buttonIndex);
		}
	}

	@Override
	public void mouseScroll(byte amount) {
		conn.sendMouseScroll(amount);
	}

	@Override
	public void keyboardEvent(boolean buttonDown, short keyCode) {
		short keyMap = keybTranslator.translate(keyCode);
		if (keyMap != 0) {
			if (handleSpecialKeys(keyMap, buttonDown)) {
				return;
			}
			
			if (buttonDown) {
				keybTranslator.sendKeyDown(keyMap, getModifierState());
			}
			else {
				keybTranslator.sendKeyUp(keyMap, getModifierState());
			}
		}
	}

	@Override
	public void onSystemUiVisibilityChange(int visibility) {
		// Don't do anything if we're not connected
		if (!connected) {
			return;
		}
		
		// This flag is set for all devices
		if ((visibility & View.SYSTEM_UI_FLAG_FULLSCREEN) == 0) {
			hideSystemUi(2000);
		}
		// This flag is only set on 4.4+
		else if (android.os.Build.VERSION.SDK_INT >= android.os.Build.VERSION_CODES.KITKAT &&
				 (visibility & View.SYSTEM_UI_FLAG_HIDE_NAVIGATION) == 0) {
			hideSystemUi(2000);
		}
		// This flag is only set before 4.4+
		else if (android.os.Build.VERSION.SDK_INT < android.os.Build.VERSION_CODES.KITKAT &&
				 (visibility & View.SYSTEM_UI_FLAG_LOW_PROFILE) == 0) {
			hideSystemUi(2000);	 
		}
	}
}<|MERGE_RESOLUTION|>--- conflicted
+++ resolved
@@ -678,12 +678,8 @@
 			e.printStackTrace();
 			
 			stopConnection();
-<<<<<<< HEAD
-			Dialog.displayDialog(this, getResources().getString(R.string.conn_fail_title),
-					getResources().getString(R.string.conn_fail_msg), true);
-=======
-			Dialog.displayDialog(this, "Connection Terminated", "The connection was terminated", true);
->>>>>>> 9d72314b
+			Dialog.displayDialog(this, getResources().getString(R.string.conn_terminated_title),
+					getResources().getString(R.string.conn_terminated_msg), true);
 		}
 	}
 
