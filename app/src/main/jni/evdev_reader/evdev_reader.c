#include <stdlib.h>
#include <stdio.h>
#include <string.h>

#include <sys/types.h>
#include <sys/stat.h>
#include <fcntl.h>
#include <linux/input.h>
#include <unistd.h>
#include <poll.h>
#include <errno.h>
#include <dirent.h>
#include <pthread.h>

#include <android/log.h>

<<<<<<< HEAD
#define REL_X 0x00
#define REL_Y 0x01
#define KEY_Q 16
#define BTN_LEFT 0x110
#define BTN_GAMEPAD 0x130

struct DeviceEntry {
    struct DeviceEntry *next;
    pthread_t thread;
    int fd;
    char devName[128];
};

static struct DeviceEntry *DeviceListHead;
static int grabbing = 1;
static pthread_mutex_t DeviceListLock = PTHREAD_MUTEX_INITIALIZER;

=======
#define EVDEV_MAX_EVENT_SIZE 24

#define REL_X 0x00
#define REL_Y 0x01
#define KEY_Q 16
#define BTN_LEFT 0x110
#define BTN_GAMEPAD 0x130

struct DeviceEntry {
    struct DeviceEntry *next;
    pthread_t thread;
    int fd;
    char devName[128];
};

static struct DeviceEntry *DeviceListHead;
static int grabbing = 1;
static pthread_mutex_t DeviceListLock = PTHREAD_MUTEX_INITIALIZER;

>>>>>>> 7594e51a
// This is a small executable that runs in a root shell. It reads input
// devices and writes the evdev output packets to stdout. This allows
// Moonlight to read input devices without having to muck with changing
// device permissions or modifying SELinux policy (which is prevented in
// Marshmallow anyway).

#define test_bit(bit, array)    (array[bit/8] & (1<<(bit%8)))

static int hasRelAxis(int fd, short axis) {
    unsigned char relBitmask[(REL_MAX + 1) / 8];

    ioctl(fd, EVIOCGBIT(EV_REL, sizeof(relBitmask)), relBitmask);

    return test_bit(axis, relBitmask);
}

static int hasKey(int fd, short key) {
    unsigned char keyBitmask[(KEY_MAX + 1) / 8];

    ioctl(fd, EVIOCGBIT(EV_KEY, sizeof(keyBitmask)), keyBitmask);

    return test_bit(key, keyBitmask);
}

static void outputEvdevData(char *data, int dataSize) {
    // We need to lock stdout before writing to prevent
    // interleaving of data between threads.
    flockfile(stdout);
    fwrite(&dataSize, sizeof(dataSize), 1, stdout);
    fwrite(data, dataSize, 1, stdout);
    fflush(stdout);
    funlockfile(stdout);
}

void* pollThreadFunc(void* context) {
    struct DeviceEntry *device = context;
    struct pollfd pollinfo;
    int pollres, ret;
<<<<<<< HEAD
    char data[64];

    __android_log_print(ANDROID_LOG_INFO, "EvdevReader", "Polling /dev/input/%s", device->devName);

    if (grabbing) {
        // Exclusively grab the input device (required to make the Android cursor disappear)
        if (ioctl(device->fd, EVIOCGRAB, 1) < 0) {
            __android_log_print(ANDROID_LOG_ERROR, "EvdevReader",
                                "EVIOCGRAB failed for %s: %d", device->devName, errno);
            goto cleanup;
=======
    char data[EVDEV_MAX_EVENT_SIZE];

    __android_log_print(ANDROID_LOG_INFO, "EvdevReader", "Polling /dev/input/%s", device->devName);

    if (grabbing) {
        // Exclusively grab the input device (required to make the Android cursor disappear)
        if (ioctl(device->fd, EVIOCGRAB, 1) < 0) {
            __android_log_print(ANDROID_LOG_ERROR, "EvdevReader",
                                "EVIOCGRAB failed for %s: %d", device->devName, errno);
            goto cleanup;
        }
    }

    for (;;) {
        do {
            // Unwait every 250 ms to return to caller if the fd is closed
            pollinfo.fd = device->fd;
            pollinfo.events = POLLIN;
            pollinfo.revents = 0;
            pollres = poll(&pollinfo, 1, 250);
        }
        while (pollres == 0);

        if (pollres > 0 && (pollinfo.revents & POLLIN)) {
            // We'll have data available now
            ret = read(device->fd, data, EVDEV_MAX_EVENT_SIZE);
            if (ret < 0) {
                __android_log_print(ANDROID_LOG_ERROR, "EvdevReader",
                                    "read() failed: %d", errno);
                goto cleanup;
            }
            else if (ret == 0) {
                __android_log_print(ANDROID_LOG_ERROR, "EvdevReader",
                                    "read() graceful EOF");
                goto cleanup;
            }
            else if (grabbing) {
                // Write out the data to our client
                outputEvdevData(data, ret);
            }
        }
        else {
            if (pollres < 0) {
                __android_log_print(ANDROID_LOG_ERROR, "EvdevReader",
                                    "poll() failed: %d", errno);
            }
            else {
                __android_log_print(ANDROID_LOG_ERROR, "EvdevReader",
                                    "Unexpected revents: %d", pollinfo.revents);
            }

            // Terminate this thread
            goto cleanup;
        }
    }

cleanup:
    __android_log_print(ANDROID_LOG_INFO, "EvdevReader", "Closing /dev/input/%s", device->devName);

    // Remove the context from the linked list
    {
        struct DeviceEntry *lastEntry;

        // Lock the device list
        pthread_mutex_lock(&DeviceListLock);

        if (DeviceListHead == device) {
            DeviceListHead = device->next;
        }
        else {
            lastEntry = DeviceListHead;
            while (lastEntry->next != NULL) {
                if (lastEntry->next == device) {
                    lastEntry->next = device->next;
                    break;
                }

                lastEntry = lastEntry->next;
            }
        }

        // Unlock device list
        pthread_mutex_unlock(&DeviceListLock);
    }

    // Free the context
    ioctl(device->fd, EVIOCGRAB, 0);
    close(device->fd);
    free(device);

    return NULL;
}

static int precheckDeviceForPolling(int fd) {
    int isMouse;
    int isKeyboard;
    int isGamepad;

    // This is the same check that Android does in EventHub.cpp
    isMouse = hasRelAxis(fd, REL_X) &&
           hasRelAxis(fd, REL_Y) &&
           hasKey(fd, BTN_LEFT);

    // This is the same check that Android does in EventHub.cpp
    isKeyboard = hasKey(fd, KEY_Q);

    isGamepad = hasKey(fd, BTN_GAMEPAD);

    // We only handle keyboards and mice that aren't gamepads
    return (isMouse || isKeyboard) && !isGamepad;
}

static void startPollForDevice(char* deviceName) {
    struct DeviceEntry *currentEntry;
    char fullPath[256];
    int fd;

    // Lock the device list
    pthread_mutex_lock(&DeviceListLock);

    // Check if the device is already being polled
    currentEntry = DeviceListHead;
    while (currentEntry != NULL) {
        if (strcmp(currentEntry->devName, deviceName) == 0) {
            // Already polling this device
            goto unlock;
>>>>>>> 7594e51a
        }

        currentEntry = currentEntry->next;
    }

<<<<<<< HEAD
    for (;;) {
        do {
            // Unwait every 250 ms to return to caller if the fd is closed
            pollinfo.fd = device->fd;
            pollinfo.events = POLLIN;
            pollinfo.revents = 0;
            pollres = poll(&pollinfo, 1, 250);
        }
        while (pollres == 0);

        if (pollres > 0 && (pollinfo.revents & POLLIN)) {
            // We'll have data available now
            ret = read(device->fd, data, sizeof(struct input_event));
            if (ret < 0) {
                __android_log_print(ANDROID_LOG_ERROR, "EvdevReader",
                                    "read() failed: %d", errno);
                goto cleanup;
            }
            else if (ret == 0) {
                __android_log_print(ANDROID_LOG_ERROR, "EvdevReader",
                                    "read() graceful EOF");
                goto cleanup;
            }
            else if (grabbing) {
                // Write out the data to our client
                outputEvdevData(data, ret);
            }
        }
        else {
            if (pollres < 0) {
                __android_log_print(ANDROID_LOG_ERROR, "EvdevReader",
                                    "poll() failed: %d", errno);
            }
            else {
                __android_log_print(ANDROID_LOG_ERROR, "EvdevReader",
                                    "Unexpected revents: %d", pollinfo.revents);
            }

            // Terminate this thread
            goto cleanup;
        }
    }

cleanup:
    __android_log_print(ANDROID_LOG_INFO, "EvdevReader", "Closing /dev/input/%s", device->devName);

    // Remove the context from the linked list
    {
        struct DeviceEntry *lastEntry;

        if (DeviceListHead == device) {
            DeviceListHead = device->next;
        }
        else {
            lastEntry = DeviceListHead;
            while (lastEntry->next != NULL) {
                if (lastEntry->next == device) {
                    lastEntry->next = device->next;
                    break;
                }

                lastEntry = lastEntry->next;
            }
        }
    }

    // Free the context
    ioctl(device->fd, EVIOCGRAB, 0);
    close(device->fd);
    free(device);

    return NULL;
}

static int precheckDeviceForPolling(int fd) {
    int isMouse;
    int isKeyboard;
    int isGamepad;

    // This is the same check that Android does in EventHub.cpp
    isMouse = hasRelAxis(fd, REL_X) &&
           hasRelAxis(fd, REL_Y) &&
           hasKey(fd, BTN_LEFT);

    // This is the same check that Android does in EventHub.cpp
    isKeyboard = hasKey(fd, KEY_Q);

    isGamepad = hasKey(fd, BTN_GAMEPAD);

    // We only handle keyboards and mice that aren't gamepads
    return (isMouse || isKeyboard) && !isGamepad;
}

static void startPollForDevice(char* deviceName) {
    struct DeviceEntry *currentEntry;
    char fullPath[256];
    int fd;

    // Lock the device list
    pthread_mutex_lock(&DeviceListLock);

    // Check if the device is already being polled
    currentEntry = DeviceListHead;
    while (currentEntry != NULL) {
        if (strcmp(currentEntry->devName, deviceName) == 0) {
            // Already polling this device
            goto unlock;
        }

        currentEntry = currentEntry->next;
    }

    // Open the device
    sprintf(fullPath, "/dev/input/%s", deviceName);
    fd = open(fullPath, O_RDWR);
    if (fd < 0) {
        __android_log_print(ANDROID_LOG_ERROR, "EvdevReader", "Couldn't open %s: %d", fullPath, errno);
        goto unlock;
    }

    // Allocate a context
    currentEntry = malloc(sizeof(*currentEntry));
    if (currentEntry == NULL) {
        close(fd);
        goto unlock;
    }

    // Populate context
    currentEntry->fd = fd;
    strcpy(currentEntry->devName, deviceName);

    // Check if we support polling this device
    if (!precheckDeviceForPolling(fd)) {
        // Nope, get out
        free(currentEntry);
        close(fd);
        goto unlock;
    }

    // Start the polling thread
    if (pthread_create(&currentEntry->thread, NULL, pollThreadFunc, currentEntry) != 0) {
        free(currentEntry);
        close(fd);
        goto unlock;
    }

    // Queue this onto the device list
    currentEntry->next = DeviceListHead;
    DeviceListHead = currentEntry;

unlock:
    // Unlock and return
    pthread_mutex_unlock(&DeviceListLock);
}

static int enumerateDevices(void) {
    DIR *inputDir;
    struct dirent *dirEnt;

    inputDir = opendir("/dev/input");
    if (!inputDir) {
        __android_log_print(ANDROID_LOG_ERROR, "EvdevReader", "Couldn't open /dev/input: %d", errno);
        return -1;
    }

    // Start polling each device in /dev/input
    while ((dirEnt = readdir(inputDir)) != NULL) {
        if (strcmp(dirEnt->d_name, ".") == 0 || strcmp(dirEnt->d_name, "..") == 0) {
            // Skip these virtual directories
            continue;
        }

        startPollForDevice(dirEnt->d_name);
    }

    closedir(inputDir);
    return 0;
}

=======
    // Open the device
    sprintf(fullPath, "/dev/input/%s", deviceName);
    fd = open(fullPath, O_RDWR);
    if (fd < 0) {
        __android_log_print(ANDROID_LOG_ERROR, "EvdevReader", "Couldn't open %s: %d", fullPath, errno);
        goto unlock;
    }

    // Allocate a context
    currentEntry = malloc(sizeof(*currentEntry));
    if (currentEntry == NULL) {
        close(fd);
        goto unlock;
    }

    // Populate context
    currentEntry->fd = fd;
    strcpy(currentEntry->devName, deviceName);

    // Check if we support polling this device
    if (!precheckDeviceForPolling(fd)) {
        // Nope, get out
        free(currentEntry);
        close(fd);
        goto unlock;
    }

    // Start the polling thread
    if (pthread_create(&currentEntry->thread, NULL, pollThreadFunc, currentEntry) != 0) {
        free(currentEntry);
        close(fd);
        goto unlock;
    }

    // Queue this onto the device list
    currentEntry->next = DeviceListHead;
    DeviceListHead = currentEntry;

unlock:
    // Unlock and return
    pthread_mutex_unlock(&DeviceListLock);
}

static int enumerateDevices(void) {
    DIR *inputDir;
    struct dirent *dirEnt;

    inputDir = opendir("/dev/input");
    if (!inputDir) {
        __android_log_print(ANDROID_LOG_ERROR, "EvdevReader", "Couldn't open /dev/input: %d", errno);
        return -1;
    }

    // Start polling each device in /dev/input
    while ((dirEnt = readdir(inputDir)) != NULL) {
        if (strcmp(dirEnt->d_name, ".") == 0 || strcmp(dirEnt->d_name, "..") == 0) {
            // Skip these virtual directories
            continue;
        }

        if (strstr(dirEnt->d_name, "event") == NULL) {
            // Skip non-event devices
            continue;
        }

        startPollForDevice(dirEnt->d_name);
    }

    closedir(inputDir);
    return 0;
}

>>>>>>> 7594e51a
#define UNGRAB_REQ 1
#define REGRAB_REQ 2

int main(int argc, char* argv[]) {
    int ret;
    int pollres;
    struct pollfd pollinfo;

<<<<<<< HEAD
=======
    __android_log_print(ANDROID_LOG_INFO, "EvdevReader", "Entered main()");

>>>>>>> 7594e51a
    // Perform initial enumeration
    ret = enumerateDevices();
    if (ret < 0) {
        return ret;
    }

    // Wait for requests from the client
    for (;;) {
        unsigned char requestId;

        do {
            // Every second we poll again for new devices if
            // we haven't received any new events
            pollinfo.fd = STDIN_FILENO;
            pollinfo.events = POLLIN;
            pollinfo.revents = 0;
            pollres = poll(&pollinfo, 1, 1000);
            if (pollres == 0) {
                // Timeout, re-enumerate devices
                enumerateDevices();
            }
        }
        while (pollres == 0);

<<<<<<< HEAD
        ret = fread(&requestId, sizeof(requestId), 1, stdin);
        if (ret < sizeof(requestId)) {
            __android_log_print(ANDROID_LOG_ERROR, "EvdevReader", "Short read on input");
            return errno;
        }

        if (requestId != UNGRAB_REQ && requestId != REGRAB_REQ) {
            __android_log_print(ANDROID_LOG_ERROR, "EvdevReader", "Unknown request");
            return requestId;
        }

        {
            struct DeviceEntry *currentEntry;

            pthread_mutex_lock(&DeviceListLock);

            // Update state for future devices
            grabbing = (requestId == REGRAB_REQ);

            // Carry out the requested action on each device
            currentEntry = DeviceListHead;
            while (currentEntry != NULL) {
                ioctl(currentEntry->fd, EVIOCGRAB, grabbing);
                currentEntry = currentEntry->next;
            }

            pthread_mutex_unlock(&DeviceListLock);
=======
        if (pollres > 0 && (pollinfo.revents & POLLIN)) {
            // We'll have data available now
            ret = fread(&requestId, sizeof(requestId), 1, stdin);
            if (ret < sizeof(requestId)) {
                __android_log_print(ANDROID_LOG_ERROR, "EvdevReader", "Short read on input");
                return errno;
            }

            if (requestId != UNGRAB_REQ && requestId != REGRAB_REQ) {
                __android_log_print(ANDROID_LOG_ERROR, "EvdevReader", "Unknown request");
                return requestId;
            }

            {
                struct DeviceEntry *currentEntry;

                pthread_mutex_lock(&DeviceListLock);

                // Update state for future devices
                grabbing = (requestId == REGRAB_REQ);

                // Carry out the requested action on each device
                currentEntry = DeviceListHead;
                while (currentEntry != NULL) {
                    ioctl(currentEntry->fd, EVIOCGRAB, grabbing);
                    currentEntry = currentEntry->next;
                }

                pthread_mutex_unlock(&DeviceListLock);
            }
        }
        else {
            // Terminate this thread
            if (pollres < 0) {
                __android_log_print(ANDROID_LOG_ERROR, "EvdevReader",
                                    "Stdin poll() failed: %d", errno);
            }
            else {
                __android_log_print(ANDROID_LOG_ERROR, "EvdevReader",
                                    "Stdin unexpected revents: %d", pollinfo.revents);
            }

            return -1;
>>>>>>> 7594e51a
        }
    }
}<|MERGE_RESOLUTION|>--- conflicted
+++ resolved
@@ -14,7 +14,8 @@
 
 #include <android/log.h>
 
-<<<<<<< HEAD
+#define EVDEV_MAX_EVENT_SIZE 24
+
 #define REL_X 0x00
 #define REL_Y 0x01
 #define KEY_Q 16
@@ -32,27 +33,6 @@
 static int grabbing = 1;
 static pthread_mutex_t DeviceListLock = PTHREAD_MUTEX_INITIALIZER;
 
-=======
-#define EVDEV_MAX_EVENT_SIZE 24
-
-#define REL_X 0x00
-#define REL_Y 0x01
-#define KEY_Q 16
-#define BTN_LEFT 0x110
-#define BTN_GAMEPAD 0x130
-
-struct DeviceEntry {
-    struct DeviceEntry *next;
-    pthread_t thread;
-    int fd;
-    char devName[128];
-};
-
-static struct DeviceEntry *DeviceListHead;
-static int grabbing = 1;
-static pthread_mutex_t DeviceListLock = PTHREAD_MUTEX_INITIALIZER;
-
->>>>>>> 7594e51a
 // This is a small executable that runs in a root shell. It reads input
 // devices and writes the evdev output packets to stdout. This allows
 // Moonlight to read input devices without having to muck with changing
@@ -91,18 +71,6 @@
     struct DeviceEntry *device = context;
     struct pollfd pollinfo;
     int pollres, ret;
-<<<<<<< HEAD
-    char data[64];
-
-    __android_log_print(ANDROID_LOG_INFO, "EvdevReader", "Polling /dev/input/%s", device->devName);
-
-    if (grabbing) {
-        // Exclusively grab the input device (required to make the Android cursor disappear)
-        if (ioctl(device->fd, EVIOCGRAB, 1) < 0) {
-            __android_log_print(ANDROID_LOG_ERROR, "EvdevReader",
-                                "EVIOCGRAB failed for %s: %d", device->devName, errno);
-            goto cleanup;
-=======
     char data[EVDEV_MAX_EVENT_SIZE];
 
     __android_log_print(ANDROID_LOG_INFO, "EvdevReader", "Polling /dev/input/%s", device->devName);
@@ -229,120 +197,6 @@
         if (strcmp(currentEntry->devName, deviceName) == 0) {
             // Already polling this device
             goto unlock;
->>>>>>> 7594e51a
-        }
-
-        currentEntry = currentEntry->next;
-    }
-
-<<<<<<< HEAD
-    for (;;) {
-        do {
-            // Unwait every 250 ms to return to caller if the fd is closed
-            pollinfo.fd = device->fd;
-            pollinfo.events = POLLIN;
-            pollinfo.revents = 0;
-            pollres = poll(&pollinfo, 1, 250);
-        }
-        while (pollres == 0);
-
-        if (pollres > 0 && (pollinfo.revents & POLLIN)) {
-            // We'll have data available now
-            ret = read(device->fd, data, sizeof(struct input_event));
-            if (ret < 0) {
-                __android_log_print(ANDROID_LOG_ERROR, "EvdevReader",
-                                    "read() failed: %d", errno);
-                goto cleanup;
-            }
-            else if (ret == 0) {
-                __android_log_print(ANDROID_LOG_ERROR, "EvdevReader",
-                                    "read() graceful EOF");
-                goto cleanup;
-            }
-            else if (grabbing) {
-                // Write out the data to our client
-                outputEvdevData(data, ret);
-            }
-        }
-        else {
-            if (pollres < 0) {
-                __android_log_print(ANDROID_LOG_ERROR, "EvdevReader",
-                                    "poll() failed: %d", errno);
-            }
-            else {
-                __android_log_print(ANDROID_LOG_ERROR, "EvdevReader",
-                                    "Unexpected revents: %d", pollinfo.revents);
-            }
-
-            // Terminate this thread
-            goto cleanup;
-        }
-    }
-
-cleanup:
-    __android_log_print(ANDROID_LOG_INFO, "EvdevReader", "Closing /dev/input/%s", device->devName);
-
-    // Remove the context from the linked list
-    {
-        struct DeviceEntry *lastEntry;
-
-        if (DeviceListHead == device) {
-            DeviceListHead = device->next;
-        }
-        else {
-            lastEntry = DeviceListHead;
-            while (lastEntry->next != NULL) {
-                if (lastEntry->next == device) {
-                    lastEntry->next = device->next;
-                    break;
-                }
-
-                lastEntry = lastEntry->next;
-            }
-        }
-    }
-
-    // Free the context
-    ioctl(device->fd, EVIOCGRAB, 0);
-    close(device->fd);
-    free(device);
-
-    return NULL;
-}
-
-static int precheckDeviceForPolling(int fd) {
-    int isMouse;
-    int isKeyboard;
-    int isGamepad;
-
-    // This is the same check that Android does in EventHub.cpp
-    isMouse = hasRelAxis(fd, REL_X) &&
-           hasRelAxis(fd, REL_Y) &&
-           hasKey(fd, BTN_LEFT);
-
-    // This is the same check that Android does in EventHub.cpp
-    isKeyboard = hasKey(fd, KEY_Q);
-
-    isGamepad = hasKey(fd, BTN_GAMEPAD);
-
-    // We only handle keyboards and mice that aren't gamepads
-    return (isMouse || isKeyboard) && !isGamepad;
-}
-
-static void startPollForDevice(char* deviceName) {
-    struct DeviceEntry *currentEntry;
-    char fullPath[256];
-    int fd;
-
-    // Lock the device list
-    pthread_mutex_lock(&DeviceListLock);
-
-    // Check if the device is already being polled
-    currentEntry = DeviceListHead;
-    while (currentEntry != NULL) {
-        if (strcmp(currentEntry->devName, deviceName) == 0) {
-            // Already polling this device
-            goto unlock;
         }
 
         currentEntry = currentEntry->next;
@@ -408,74 +262,6 @@
             continue;
         }
 
-        startPollForDevice(dirEnt->d_name);
-    }
-
-    closedir(inputDir);
-    return 0;
-}
-
-=======
-    // Open the device
-    sprintf(fullPath, "/dev/input/%s", deviceName);
-    fd = open(fullPath, O_RDWR);
-    if (fd < 0) {
-        __android_log_print(ANDROID_LOG_ERROR, "EvdevReader", "Couldn't open %s: %d", fullPath, errno);
-        goto unlock;
-    }
-
-    // Allocate a context
-    currentEntry = malloc(sizeof(*currentEntry));
-    if (currentEntry == NULL) {
-        close(fd);
-        goto unlock;
-    }
-
-    // Populate context
-    currentEntry->fd = fd;
-    strcpy(currentEntry->devName, deviceName);
-
-    // Check if we support polling this device
-    if (!precheckDeviceForPolling(fd)) {
-        // Nope, get out
-        free(currentEntry);
-        close(fd);
-        goto unlock;
-    }
-
-    // Start the polling thread
-    if (pthread_create(&currentEntry->thread, NULL, pollThreadFunc, currentEntry) != 0) {
-        free(currentEntry);
-        close(fd);
-        goto unlock;
-    }
-
-    // Queue this onto the device list
-    currentEntry->next = DeviceListHead;
-    DeviceListHead = currentEntry;
-
-unlock:
-    // Unlock and return
-    pthread_mutex_unlock(&DeviceListLock);
-}
-
-static int enumerateDevices(void) {
-    DIR *inputDir;
-    struct dirent *dirEnt;
-
-    inputDir = opendir("/dev/input");
-    if (!inputDir) {
-        __android_log_print(ANDROID_LOG_ERROR, "EvdevReader", "Couldn't open /dev/input: %d", errno);
-        return -1;
-    }
-
-    // Start polling each device in /dev/input
-    while ((dirEnt = readdir(inputDir)) != NULL) {
-        if (strcmp(dirEnt->d_name, ".") == 0 || strcmp(dirEnt->d_name, "..") == 0) {
-            // Skip these virtual directories
-            continue;
-        }
-
         if (strstr(dirEnt->d_name, "event") == NULL) {
             // Skip non-event devices
             continue;
@@ -488,7 +274,6 @@
     return 0;
 }
 
->>>>>>> 7594e51a
 #define UNGRAB_REQ 1
 #define REGRAB_REQ 2
 
@@ -497,11 +282,8 @@
     int pollres;
     struct pollfd pollinfo;
 
-<<<<<<< HEAD
-=======
     __android_log_print(ANDROID_LOG_INFO, "EvdevReader", "Entered main()");
 
->>>>>>> 7594e51a
     // Perform initial enumeration
     ret = enumerateDevices();
     if (ret < 0) {
@@ -526,35 +308,6 @@
         }
         while (pollres == 0);
 
-<<<<<<< HEAD
-        ret = fread(&requestId, sizeof(requestId), 1, stdin);
-        if (ret < sizeof(requestId)) {
-            __android_log_print(ANDROID_LOG_ERROR, "EvdevReader", "Short read on input");
-            return errno;
-        }
-
-        if (requestId != UNGRAB_REQ && requestId != REGRAB_REQ) {
-            __android_log_print(ANDROID_LOG_ERROR, "EvdevReader", "Unknown request");
-            return requestId;
-        }
-
-        {
-            struct DeviceEntry *currentEntry;
-
-            pthread_mutex_lock(&DeviceListLock);
-
-            // Update state for future devices
-            grabbing = (requestId == REGRAB_REQ);
-
-            // Carry out the requested action on each device
-            currentEntry = DeviceListHead;
-            while (currentEntry != NULL) {
-                ioctl(currentEntry->fd, EVIOCGRAB, grabbing);
-                currentEntry = currentEntry->next;
-            }
-
-            pthread_mutex_unlock(&DeviceListLock);
-=======
         if (pollres > 0 && (pollinfo.revents & POLLIN)) {
             // We'll have data available now
             ret = fread(&requestId, sizeof(requestId), 1, stdin);
@@ -598,7 +351,6 @@
             }
 
             return -1;
->>>>>>> 7594e51a
         }
     }
 }