<?xml version="1.0" encoding="utf-8"?>
<resources>
    <string-array name="resolution_names">
        <item>720p 30 FPS</item>
        <item>720p 60 FPS</item>
        <item>1080p 30 FPS</item>
        <item>1080p 60 FPS</item>
        <item>4K 30 FPS</item>
        <item>4K 60 FPS</item>
    </string-array>
    <string-array name="resolution_values" translatable="false">
        <item>720p30</item>
        <item>720p60</item>
        <item>1080p30</item>
        <item>1080p60</item>
        <item>4K30</item>
        <item>4K60</item>
    </string-array>

    <string-array name="language_names" translatable="false">
            <item>Default</item>
            <item>English</item>
            <item>Italiano</item>
            <item>Japanese</item>
            <item>Русский</item>
            <item>Nederlands</item>
<<<<<<< HEAD
            <item>Korean</item>
=======
            <item>Español</item>
>>>>>>> f88c9904
    </string-array>
    <string-array name="language_values" translatable="false">
            <item>default</item>
            <item>en</item>
            <item>it</item>
            <item>ja</item>
            <item>ru</item>
            <item>nl</item>
<<<<<<< HEAD
            <item>ko</item>
=======
            <item>es</item>
>>>>>>> f88c9904
    </string-array>

    <string-array name="decoder_names">
        <item>Auto-select Decoder</item>
        <item>Force Software Decoding</item>
        <item>Force Hardware Decoding</item>
    </string-array>
    <string-array name="decoder_values" translatable="false">
        <item>auto</item>
        <item>software</item>
        <item>hardware</item>
    </string-array>

    <string-array name="video_format_names">
        <item>Use H.265 only if stable</item>
        <item>Always use H.265 (may crash)</item>
        <item>Never use H.265</item>
    </string-array>
    <string-array name="video_format_values" translatable="false">
        <item>auto</item>
        <item>forceh265</item>
        <item>neverh265</item>
    </string-array>
</resources><|MERGE_RESOLUTION|>--- conflicted
+++ resolved
@@ -24,11 +24,8 @@
             <item>Japanese</item>
             <item>Русский</item>
             <item>Nederlands</item>
-<<<<<<< HEAD
             <item>Korean</item>
-=======
             <item>Español</item>
->>>>>>> f88c9904
     </string-array>
     <string-array name="language_values" translatable="false">
             <item>default</item>
@@ -37,11 +34,8 @@
             <item>ja</item>
             <item>ru</item>
             <item>nl</item>
-<<<<<<< HEAD
             <item>ko</item>
-=======
             <item>es</item>
->>>>>>> f88c9904
     </string-array>
 
     <string-array name="decoder_names">
