<?xml version="1.0" encoding="utf-8"?>
<resources>

    <!-- Context menu entries -->
    <string name="pcview_menu_app_list">View Game List</string>
    <string name="pcview_menu_pair_pc">Pair with PC</string>
    <string name="pcview_menu_unpair_pc">Unpair</string>
    <string name="pcview_menu_send_wol">Send Wake-On-LAN request</string>
    <string name="pcview_menu_delete_pc">Delete PC</string>

    <!-- Pair messages -->
    <string name="pairing">Pairing...</string>
    <string name="pair_pc_offline">Computer is offline</string>
    <string name="pair_pc_ingame">Computer is currently in a game. You must close the game before pairing.</string>
    <string name="pair_already_paired">Already paired</string>
    <string name="pair_pairing_title">Pairing</string>
    <string name="pair_pairing_msg">Please enter the following PIN on the target PC:</string>
    <string name="pair_incorrect_pin">Incorrect PIN</string>
    <string name="pair_fail">Pairing failed</string>
    <string name="pair_success">Paired successfully</string>

    <!-- WOL messages -->
    <string name="wol_pc_online">Computer is online</string>
    <string name="wol_no_mac">Unable to wake PC because GFE didn\'t send a MAC address</string>
    <string name="wol_waking_pc">Waking PC...</string>
    <string name="wol_waking_msg">It may take a few seconds for your PC to wake up.
	    If it doesn\'t, make sure it'\s configured properly for Wake-On-LAN.
    </string>
    <string name="wol_fail">Failed to send Wake-On-LAN packets</string>

    <!-- Unpair messages -->
    <string name="unpairing">Unpairing...</string>
    <string name="unpair_success">Unpaired successfully</string>
    <string name="unpair_fail">Failed to unpair</string>
    <string name="unpair_error">Device was not paired</string>

    <!-- Errors -->
    <string name="error_pc_offline">Computer is offline</string>
    <string name="error_manager_not_running">The ComputerManager service is not running. Please wait a few seconds or restart the app.</string>
    <string name="error_unknown_host">Failed to resolve host</string>
    <string name="error_404">GFE returned an HTTP 404 error. Make sure your PC is running a supported GPU.
	    Using remote desktop software can also cause this error. Try rebooting your machine or reinstalling GFE.
    </string>

    <!-- Status info -->
    <string name="status_online">Online</string>
    <string name="status_offline">Offline</string>
    <string name="status_local">Local</string>
    <string name="status_remote">Remote</string>
    <string name="status_available">Available</string>
    <string name="status_ingame">In Game</string>
    <string name="status_not_paired">Not Paired</string>

    <!-- Start application messages -->
    <string name="conn_establishing_title">Establishing Connection</string>
    <string name="conn_establishing_msg">Starting connection</string>
    <string name="conn_metered">Warning: Your active network connection is metered!</string>
    <string name="conn_client_latency">Average client-side frame latency:</string>
    <string name="conn_client_latency_hw">hardware decoder latency:</string>
    <string name="conn_hardware_latency">Average hardware decoder latency:</string>
    <string name="conn_starting">Starting</string>
    <string name="conn_error_title">Connection Error</string>
    <string name="conn_error_msg">Fail starting</string>
    <string name="conn_fail_title">Connection Terminated</string>
    <string name="conn_fail_msg">The connection failed unexpectedly</string>

    <!-- Add computer manually messages -->
    <string name="addpc_fail">Unable to connect to the specified computer. Make sure the required ports are allowed through the firewall.</string>
    <string name="addpc_success">Successfully added computer</string>
    <string name="addpc_unknown_host">Unable to resolve PC address. Make sure you didn\'t make a typo in the address.</string>
    <string name="addpc_enter_ip">You must enter an IP address</string>
    <string name="addpc_adding_pc">Adding PC...</string>

    <!-- General strings -->
    <string name="discovery_running">Discovery is running. No computers found yet. If your PC doesn't show up in about 15 seconds,
	    make sure your computer is running GFE or add your PC manually using the button above.
    </string>
    <string name="ip_hint">IP address of GeForce PC</string>
    
<<<<<<< HEAD
    <!-- PC view activity -->
    <string name="title_pc_view">PC List</string>
    <string name="button_stream_settings">Streaming Settings</string>
    <string name="button_add_pc_manually">Add PC Manually</string>

    <!-- AppList activity -->
    <string name="title_applist">App List for</string>
    <string name="applist_menu_resume">Resume Session</string>
    <string name="applist_menu_quit">Quit Session</string>
    <string name="applist_menu_quit_and_start">Quit Current Game and Start</string>
    <string name="applist_menu_cancel">Cancel</string>
    <string name="applist_app_running">Running</string>
    <string name="applist_no_apps">No apps found. Try rescanningfor games in GeForce Experience.</string>
    <string name="applist_refersh_title">App List</string>
    <string name="applist_refresh_msg">Refreshing app list...</string>
    <string name="applist_refersh_error_title">Error</string>
    <string name="applist_refersh_error_msg">Failed to get app list</string>
    <string name="applist_quit_app">Quitting</string>
    <string name="applist_quit_success">Successfully quit</string>
    <string name="applist_quit_fail">Failed to quit</string>
    
=======
>>>>>>> 9d72314b
    <!-- Add computer manually activity -->
    <string name="title_add_pc">Add PC Manually</string>
    <string name="button_add_pc">Add PC</string>

    <!-- Preferences -->
    <string name="category_basic_settings">Basic Settings</string>
    <string name="title_resolution_list">Select resolution and FPS target</string>
    <string name="summary_resolution_list">Setting values too high for your device may cause lag or crashing</string>
    <string name="title_seekbar_bitrate">Select target video bitrate</string>
    <string name="summary_seekbar_bitrate">Lower bitrate to reduce stuttering. Raise bitrate to increase image quality.</string>
    <string name="suffix_seekbar_bitrate">Mbps</string>
    <string name="title_checkbox_stretch_video">Stretch video to full-screen</string>
    <string name="title_checkbox_disable_warnings">Disable warning messages</string>
    <string name="summary_checkbox_disable_warnings">Disable on-screen connection warning messages while streaming</string>

    <string name="category_host_settings">Host Settings</string>
    <string name="title_checkbox_enable_sops">Optimize game settings</string>
    <string name="summary_checkbox_enable_sops">Allow GFE to modify game settings for optimal streaming</string>
    <string name="title_checkbox_host_audio">Play audio on PC</string>
    <string name="summary_checkbox_host_audio">Play audio from the computer and this device. Requires GFE 2.1.2+</string>

    <string name="category_advanced_settings">Advanced Settings</string>
    <string name="title_decoder_list">Change decoder</string>
</resources><|MERGE_RESOLUTION|>--- conflicted
+++ resolved
@@ -43,13 +43,13 @@
     </string>
 
     <!-- Status info -->
-    <string name="status_online">Online</string>
+    <!--<string name="status_online">Online</string>
     <string name="status_offline">Offline</string>
     <string name="status_local">Local</string>
     <string name="status_remote">Remote</string>
     <string name="status_available">Available</string>
     <string name="status_ingame">In Game</string>
-    <string name="status_not_paired">Not Paired</string>
+    <string name="status_not_paired">Not Paired</string>-->
 
     <!-- Start application messages -->
     <string name="conn_establishing_title">Establishing Connection</string>
@@ -61,46 +61,43 @@
     <string name="conn_starting">Starting</string>
     <string name="conn_error_title">Connection Error</string>
     <string name="conn_error_msg">Fail starting</string>
-    <string name="conn_fail_title">Connection Terminated</string>
-    <string name="conn_fail_msg">The connection failed unexpectedly</string>
+    <string name="conn_terminated_title">Connection Terminated</string>
+    <string name="conn_terminated_msg">The connection was terminated</string>
 
     <!-- Add computer manually messages -->
     <string name="addpc_fail">Unable to connect to the specified computer. Make sure the required ports are allowed through the firewall.</string>
     <string name="addpc_success">Successfully added computer</string>
     <string name="addpc_unknown_host">Unable to resolve PC address. Make sure you didn\'t make a typo in the address.</string>
     <string name="addpc_enter_ip">You must enter an IP address</string>
-    <string name="addpc_adding_pc">Adding PC...</string>
+    <!--<string name="addpc_adding_pc">Adding PC...</string>-->
 
     <!-- General strings -->
-    <string name="discovery_running">Discovery is running. No computers found yet. If your PC doesn't show up in about 15 seconds,
+    <!--<string name="discovery_running">Discovery is running. No computers found yet. If your PC doesn't show up in about 15 seconds,
 	    make sure your computer is running GFE or add your PC manually using the button above.
-    </string>
+    </string>-->
     <string name="ip_hint">IP address of GeForce PC</string>
     
-<<<<<<< HEAD
     <!-- PC view activity -->
-    <string name="title_pc_view">PC List</string>
+    <!--<string name="title_pc_view">PC List</string>
     <string name="button_stream_settings">Streaming Settings</string>
-    <string name="button_add_pc_manually">Add PC Manually</string>
+    <string name="button_add_pc_manually">Add PC Manually</string>-->
 
     <!-- AppList activity -->
-    <string name="title_applist">App List for</string>
+    <string name="title_applist">Apps on</string>
     <string name="applist_menu_resume">Resume Session</string>
     <string name="applist_menu_quit">Quit Session</string>
     <string name="applist_menu_quit_and_start">Quit Current Game and Start</string>
     <string name="applist_menu_cancel">Cancel</string>
-    <string name="applist_app_running">Running</string>
-    <string name="applist_no_apps">No apps found. Try rescanningfor games in GeForce Experience.</string>
+    <!--<string name="applist_app_running">Running</string>-->
+    <!--<string name="applist_no_apps">No apps found. Try rescanningfor games in GeForce Experience.</string>-->
     <string name="applist_refersh_title">App List</string>
-    <string name="applist_refresh_msg">Refreshing app list...</string>
+    <string name="applist_refresh_msg">Refreshing apps...</string>
     <string name="applist_refersh_error_title">Error</string>
     <string name="applist_refersh_error_msg">Failed to get app list</string>
     <string name="applist_quit_app">Quitting</string>
     <string name="applist_quit_success">Successfully quit</string>
     <string name="applist_quit_fail">Failed to quit</string>
     
-=======
->>>>>>> 9d72314b
     <!-- Add computer manually activity -->
     <string name="title_add_pc">Add PC Manually</string>
     <string name="button_add_pc">Add PC</string>
