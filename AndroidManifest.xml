--- conflicted
+++ resolved
@@ -1,14 +1,8 @@
 ﻿<?xml version="1.0" encoding="utf-8"?>
 <manifest xmlns:android="http://schemas.android.com/apk/res/android"
-<<<<<<< HEAD
     package="com.limelight.root"
-    android:versionCode="36"
-    android:versionName="2.5.7" >
-=======
-    package="com.limelight"
     android:versionCode="37"
     android:versionName="2.5.7.1" >
->>>>>>> efeeebb0
 
     <uses-sdk
         android:minSdkVersion="16"
