--- conflicted
+++ resolved
@@ -1,14 +1,8 @@
 ﻿<?xml version="1.0" encoding="utf-8"?>
 <manifest xmlns:android="http://schemas.android.com/apk/res/android"
-<<<<<<< HEAD
     package="com.limelight.root"
-    android:versionCode="33"
-    android:versionName="2.5.4.1" >
-=======
-    package="com.limelight"
     android:versionCode="34"
     android:versionName="2.5.5" >
->>>>>>> 0517e8a5
 
     <uses-sdk
         android:minSdkVersion="16"
