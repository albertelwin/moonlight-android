--- conflicted
+++ resolved
@@ -817,12 +817,7 @@
 		conn.sendMouseScroll(amount);
 	}
 
-<<<<<<< HEAD
-	@Override
-	public void keyboardEvent(boolean buttonDown, short keyCode) {
-		short keyMap = keybTranslator.translate(keyCode);
-		if (keyMap != 0) {
-=======
+	@Override
 	public void keyboardEvent(boolean buttonDown, short keyCode) {
 		short keyMap = keybTranslator.translate(keyCode);
 		if (keyMap != 0) {
@@ -830,7 +825,6 @@
 				return;
 			}
 			
->>>>>>> f56b7ff7
 			if (buttonDown) {
 				keybTranslator.sendKeyDown(keyMap, (byte) 0);
 			}
@@ -839,8 +833,6 @@
 			}
 		}
 	}
-<<<<<<< HEAD
-=======
 
 	@Override
 	public void onSystemUiVisibilityChange(int visibility) {
@@ -864,5 +856,4 @@
 			hideSystemUi(2000);	 
 		}
 	}
->>>>>>> f56b7ff7
 }